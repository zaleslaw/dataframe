--- conflicted
+++ resolved
@@ -199,14 +199,8 @@
                             </details>
                             <br>
                             <details>
-<<<<<<< HEAD
-                            <summary>df.update { colsAtAnyDepth().colsOf&amp;lt;String&amp;gt;() }.with { it.uppercase() }</summary>
-                            
-                                    <details>
-=======
                             <summary>df.update { colsOf&amp;lt;String&amp;gt;().recursively() }.with { it.uppercase() }</summary>
                                                                 <details>
->>>>>>> 4ef1a221
                                     <summary>Input DataFrame: rowsCount = 7, columnsCount = 5</summary>
                                      <table class="dataframe" id="df_3"></table>
 
