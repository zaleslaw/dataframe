--- conflicted
+++ resolved
@@ -18,19 +18,11 @@
 
 public typealias SortColumnsSelector<T, C> = Selector<SortReceiver<T>, Columns<C>>
 
-<<<<<<< HEAD
-public fun <T, C> DataFrame<T>.sortBy(selector: SortColumnsSelector<T, C>): DataFrame<T> = doSortBy(selector, UnresolvedColumnsPolicy.Fail)
+public fun <T, C> DataFrame<T>.sortBy(selector: SortColumnsSelector<T, C>): DataFrame<T> = doSortBy(UnresolvedColumnsPolicy.Fail, selector)
 public fun <T> DataFrame<T>.sortBy(cols: Iterable<ColumnReference<Comparable<*>?>>): DataFrame<T> = sortBy { cols.toColumnSet() }
 public fun <T> DataFrame<T>.sortBy(vararg cols: ColumnReference<Comparable<*>?>): DataFrame<T> = sortBy { cols.toColumns() }
 public fun <T> DataFrame<T>.sortBy(vararg cols: String): DataFrame<T> = sortBy { cols.toColumns() }
 public fun <T> DataFrame<T>.sortBy(vararg cols: KProperty<Comparable<*>?>): DataFrame<T> = sortBy { cols.toColumns() }
-=======
-fun <T,C> DataFrame<T>.sortBy(selector: SortColumnsSelector<T, C>) = doSortBy(UnresolvedColumnsPolicy.Fail, selector)
-fun <T> DataFrame<T>.sortBy(cols: Iterable<ColumnReference<Comparable<*>?>>) = sortBy { cols.toColumnSet() }
-fun <T> DataFrame<T>.sortBy(vararg cols: ColumnReference<Comparable<*>?>) = sortBy { cols.toColumns() }
-fun <T> DataFrame<T>.sortBy(vararg cols: String) = sortBy { cols.toColumns() }
-fun <T> DataFrame<T>.sortBy(vararg cols: KProperty<Comparable<*>?>) = sortBy { cols.toColumns() }
->>>>>>> 88919b02
 
 public fun <T> DataFrame<T>.sortWith(comparator: Comparator<DataRow<T>>): DataFrame<T> {
     val permutation = rows().sortedWith(comparator).asSequence().map { it.index }.asIterable()
@@ -49,16 +41,10 @@
 public fun <T> DataFrame<T>.sortByDesc(vararg columns: ColumnReference<Comparable<*>?>): DataFrame<T> = sortByDesc { columns.toColumns() }
 public fun <T> DataFrame<T>.sortByDesc(columns: Iterable<ColumnReference<Comparable<*>?>>): DataFrame<T> = sortByDesc { columns.toColumnSet() }
 
-<<<<<<< HEAD
-public fun <T, G> GroupedDataFrame<T, G>.sortBy(vararg cols: String): GroupedDataFrame<T, G> = sortBy { cols.toColumns() }
-public fun <T, G> GroupedDataFrame<T, G>.sortBy(vararg cols: ColumnReference<Comparable<*>?>): GroupedDataFrame<T, G> = sortBy { cols.toColumns() }
-public fun <T, G> GroupedDataFrame<T, G>.sortBy(vararg cols: KProperty<Comparable<*>?>): GroupedDataFrame<T, G> = sortBy { cols.toColumns() }
-public fun <T, G, C> GroupedDataFrame<T, G>.sortBy(selector: SortColumnsSelector<G, C>): GroupedDataFrame<T, G> = doSortBy(selector)
-=======
-fun <T, G> GroupedDataFrame<T, G>.sortBy(vararg cols: String) = sortBy { cols.toColumns() }
-fun <T, G> GroupedDataFrame<T, G>.sortBy(vararg cols: ColumnReference<Comparable<*>?>) = sortBy { cols.toColumns() }
-fun <T, G> GroupedDataFrame<T, G>.sortBy(vararg cols: KProperty<Comparable<*>?>) = sortBy { cols.toColumns() }
-fun <T, G, C> GroupedDataFrame<T, G>.sortBy(selector: SortColumnsSelector<G, C>) = doSortBy(selector)
+public fun <T, G> GroupedDataFrame<T, G>.sortBy(vararg cols: String) = sortBy { cols.toColumns() }
+public fun <T, G> GroupedDataFrame<T, G>.sortBy(vararg cols: ColumnReference<Comparable<*>?>) = sortBy { cols.toColumns() }
+public fun <T, G> GroupedDataFrame<T, G>.sortBy(vararg cols: KProperty<Comparable<*>?>) = sortBy { cols.toColumns() }
+public fun <T, G, C> GroupedDataFrame<T, G>.sortBy(selector: SortColumnsSelector<G, C>) = doSortBy(selector)
 
 private fun <T, G, C> GroupedDataFrame<T, G>.createColumnFromGroupExpression(receiver: SelectReceiver<T>, default: C? = null, selector: DataFrameSelector<G, C>): DataColumn<C?> {
     return receiver.exprGuess { row ->
@@ -68,26 +54,25 @@
     }
 }
 
-fun <T, G, C> GroupedDataFrame<T, G>.sortByGroup(nullsLast: Boolean = false, default: C? = null, selector: DataFrameSelector<G, C>): GroupedDataFrame<T, G> = plain().sortBy {
+public fun <T, G, C> GroupedDataFrame<T, G>.sortByGroup(nullsLast: Boolean = false, default: C? = null, selector: DataFrameSelector<G, C>): GroupedDataFrame<T, G> = plain().sortBy {
     val column = createColumnFromGroupExpression(this, default, selector)
     if(nullsLast) column.nullsLast
     else column
 }.toGrouped(groups)
 
-fun <T, G, C> GroupedDataFrame<T, G>.sortByGroupDesc(nullsLast: Boolean = false, default: C? = null, selector: DataFrameSelector<G, C>): GroupedDataFrame<T, G> = plain().sortBy {
+public fun <T, G, C> GroupedDataFrame<T, G>.sortByGroupDesc(nullsLast: Boolean = false, default: C? = null, selector: DataFrameSelector<G, C>): GroupedDataFrame<T, G> = plain().sortBy {
     val column = createColumnFromGroupExpression(this, default, selector)
     if(nullsLast) column.desc.nullsLast
     else column.desc
 }.toGrouped(groups)
 
-fun <T, G> GroupedDataFrame<T, G>.sortByCount() = sortByGroup(default = 0) { nrow() }
-fun <T, G> GroupedDataFrame<T, G>.sortByCountDesc() = sortByGroupDesc(default = 0) { nrow() }
+public fun <T, G> GroupedDataFrame<T, G>.sortByCount() = sortByGroup(default = 0) { nrow() }
+public fun <T, G> GroupedDataFrame<T, G>.sortByCountDesc() = sortByGroupDesc(default = 0) { nrow() }
 
 internal fun <T, C> DataFrame<T>.doSortBy(
     unresolvedColumnsPolicy: UnresolvedColumnsPolicy = UnresolvedColumnsPolicy.Fail,
     selector: SortColumnsSelector<T, C>
 ): DataFrame<T> {
->>>>>>> 88919b02
 
 internal fun <T, C> DataFrame<T>.doSortBy(
     selector: SortColumnsSelector<T, C>,
@@ -156,17 +141,10 @@
 
 internal fun <T, G> GroupedDataFrame<T, G>.doSortBy(selector: SortColumnsSelector<G, *>): GroupedDataFrame<T, G> {
     return plain()
-<<<<<<< HEAD
-        .update { groups }
-        .with { it?.doSortBy(selector, UnresolvedColumnsPolicy.Skip) }
-        .doSortBy(selector as SortColumnsSelector<T, *>, UnresolvedColumnsPolicy.Skip)
-        .toGrouped { it.frameColumn(groups.name()).typed() }
-=======
             .update { groups }
             .with { it?.doSortBy(UnresolvedColumnsPolicy.Skip, selector) }
             .doSortBy(UnresolvedColumnsPolicy.Skip, selector as SortColumnsSelector<T, *>)
             .toGrouped { it.frameColumn(groups.name()).typed() }
->>>>>>> 88919b02
 }
 
 internal enum class SortFlag { Reversed, NullsLast }
