package org.jetbrains.kotlinx.dataframe.api

import org.jetbrains.kotlinx.dataframe.AnyRow
import org.jetbrains.kotlinx.dataframe.ColumnExpression
import org.jetbrains.kotlinx.dataframe.ColumnsSelector
import org.jetbrains.kotlinx.dataframe.DataFrame
import org.jetbrains.kotlinx.dataframe.DataFrameExpression
import org.jetbrains.kotlinx.dataframe.DataRow
import org.jetbrains.kotlinx.dataframe.RowColumnExpression
import org.jetbrains.kotlinx.dataframe.RowValueFilter
import org.jetbrains.kotlinx.dataframe.api.Update.Grammar
import org.jetbrains.kotlinx.dataframe.columns.ColumnGroup
import org.jetbrains.kotlinx.dataframe.columns.ColumnReference
import org.jetbrains.kotlinx.dataframe.columns.toColumnSet
import org.jetbrains.kotlinx.dataframe.documentation.DocumentationUrls
import org.jetbrains.kotlinx.dataframe.documentation.DslGrammarLink
import org.jetbrains.kotlinx.dataframe.documentation.ExcludeFromSources
import org.jetbrains.kotlinx.dataframe.documentation.ExpressionsGivenColumn
import org.jetbrains.kotlinx.dataframe.documentation.ExpressionsGivenDataFrame
import org.jetbrains.kotlinx.dataframe.documentation.ExpressionsGivenRow
import org.jetbrains.kotlinx.dataframe.documentation.ExpressionsGivenRowAndColumn
import org.jetbrains.kotlinx.dataframe.documentation.Indent
import org.jetbrains.kotlinx.dataframe.documentation.LineBreak
import org.jetbrains.kotlinx.dataframe.documentation.SelectingColumns
import org.jetbrains.kotlinx.dataframe.documentation.SelectingRows
import org.jetbrains.kotlinx.dataframe.impl.api.asFrameImpl
import org.jetbrains.kotlinx.dataframe.impl.api.updateImpl
import org.jetbrains.kotlinx.dataframe.impl.api.updateWithValuePerColumnImpl
import org.jetbrains.kotlinx.dataframe.impl.headPlusArray
import org.jetbrains.kotlinx.dataframe.index
import kotlin.reflect.KProperty

/**
 * ## The Update Operation
 *
 * Returns the [DataFrame] with changed values in some cells
 * (column types cannot be changed).
 *
 * ### Check out: [Grammar]
 *
 * For more information: [See `update` on the documentation website.](https://kotlin.github.io/dataframe/update.html)
 */
public data class Update<T, C>(
    val df: DataFrame<T>,
    val filter: RowValueFilter<T, C>?,
    val columns: ColumnsSelector<T, C>,
) {
    public fun <R : C> cast(): Update<T, R> =
        Update(df, filter as RowValueFilter<T, R>?, columns as ColumnsSelector<T, R>)

    

    /**
     * ## [**update**][update] Operation Grammar
     *
     * &nbsp;&nbsp;&nbsp;&nbsp;
     *
     * [(What is this notation?)][org.jetbrains.kotlinx.dataframe.documentation.DslGrammar]
     *
     * &nbsp;&nbsp;&nbsp;&nbsp;
     *
     *
     * [**update**][update]**`  {  `**[columns][SelectingColumns]**` }`**
     *
     * &nbsp;&nbsp;&nbsp;&nbsp;
     * `[ .`[**where**][Update.where]**`  {  `**[rowValueCondition][SelectingRows.RowValueCondition.WithExample]**`  }  `**`]`
     *
     * &nbsp;&nbsp;&nbsp;&nbsp;
     * `[ .`[**at**][Update.at]**`(`**[rowIndices][CommonUpdateAtFunctionDoc.RowIndicesParam]**`)`**` ]`
     *
     * &nbsp;&nbsp;&nbsp;&nbsp;
     * `.`[**with**][Update.with]**`  {  `**[rowExpression][ExpressionsGivenRow.RowValueExpression.WithExample]**` }`**
     *
     * &nbsp;&nbsp;&nbsp;&nbsp;
     * `| .`[**notNull**][Update.notNull]**`  {  `**[rowExpression][ExpressionsGivenRow.RowValueExpression.WithExample]**` }`**
     *
     * &nbsp;&nbsp;&nbsp;&nbsp;
     * `| .`[**perCol**][Update.perCol]**`  {  `**[colExpression][ExpressionsGivenColumn.ColumnExpression.WithExample]**` }`**
     *
     * &nbsp;&nbsp;&nbsp;&nbsp;
     * `| .`[**perRowCol**][Update.perRowCol]**`  {  `**[rowColExpression][ExpressionsGivenRowAndColumn.RowColumnExpression.WithExample]**` }`**
     *
     * &nbsp;&nbsp;&nbsp;&nbsp;
     * `| .`[**withNull**][Update.withNull]**`()`**
     *
     * &nbsp;&nbsp;&nbsp;&nbsp;
     * `| .`[**withZero**][Update.withZero]**`()`**
     *
     * &nbsp;&nbsp;&nbsp;&nbsp;
     * `| .`[**asFrame**][Update.asFrame]**`  {  `**[dataFrameExpression][ExpressionsGivenDataFrame.DataFrameExpression.WithExample]**` }`**
     *
     *
     */
    public interface Grammar

    /**
     * The columns to update need to be selected. See [Selecting Columns][UpdateSelectingOptions]
     * for all the selecting options. 
     */
    public interface Columns {

        /* Optional argument that can be set to redirect where the [Selecting Columns] link points to */
        public interface SelectingColumnsArg
    }

    /**
     *
     * ## Selecting Columns
     * Selecting columns for various operations (including but not limited to
     * [DataFrame.select][org.jetbrains.kotlinx.dataframe.DataFrame.select], [DataFrame.update][org.jetbrains.kotlinx.dataframe.DataFrame.update], [DataFrame.gather][org.jetbrains.kotlinx.dataframe.DataFrame.gather], and [DataFrame.fillNulls][org.jetbrains.kotlinx.dataframe.DataFrame.fillNulls])
     * can be done in the following ways:
     * ### 1. [Columns Selection DSL][org.jetbrains.kotlinx.dataframe.documentation.SelectingColumns.Dsl.WithExample]
     * Select or express columns using the [Columns Selection DSL][org.jetbrains.kotlinx.dataframe.api.ColumnsSelectionDsl].
     * (Any (combination of) [Access API][org.jetbrains.kotlinx.dataframe.documentation.AccessApi]).
     *
     * This DSL is initiated by a [Columns Selector][org.jetbrains.kotlinx.dataframe.ColumnsSelector] lambda,
     * which operates in the context of the [Columns Selection DSL][org.jetbrains.kotlinx.dataframe.api.ColumnsSelectionDsl] and
     * expects you to return a [SingleColumn][org.jetbrains.kotlinx.dataframe.columns.SingleColumn] or [ColumnSet][org.jetbrains.kotlinx.dataframe.columns.ColumnSet] (so, a [ColumnsResolver][org.jetbrains.kotlinx.dataframe.columns.ColumnsResolver]).
     * This is an entity formed by calling any (combination) of the functions
     * in the DSL that is or can be resolved into one or more columns.
     *
     * #### NOTE:
     * While you can use the [String API][org.jetbrains.kotlinx.dataframe.documentation.AccessApi.StringApi] and [KProperties API][org.jetbrains.kotlinx.dataframe.documentation.AccessApi.KPropertiesApi]
     * in this DSL directly with any function, they are NOT valid return types for the
     * [Columns Selector][org.jetbrains.kotlinx.dataframe.ColumnsSelector] lambda. You'd need to turn them into a [ColumnReference][org.jetbrains.kotlinx.dataframe.columns.ColumnReference] first, for instance
     * with a function like [`col("name")`][org.jetbrains.kotlinx.dataframe.api.ColumnsSelectionDsl.col].
     *
     * ### Check out: [Columns Selection DSL Grammar][org.jetbrains.kotlinx.dataframe.api.ColumnsSelectionDsl.DslGrammar]
     *
     * &nbsp;&nbsp;&nbsp;&nbsp;
     *
     * [See Column Selectors on the documentation website.](https://kotlin.github.io/dataframe/columnselectors.html)
     *
     * #### For example:
     *
     * `df.`[update][org.jetbrains.kotlinx.dataframe.api.update]` { length `[and][org.jetbrains.kotlinx.dataframe.api.AndColumnsSelectionDsl.and]` age }`
     *
     * `df.`[update][org.jetbrains.kotlinx.dataframe.api.update]`  {  `[cols][org.jetbrains.kotlinx.dataframe.api.ColumnsSelectionDsl.cols]`(1..5) }`
     *
     * `df.`[update][org.jetbrains.kotlinx.dataframe.api.update]`  {  `[colsOf][org.jetbrains.kotlinx.dataframe.api.ColumnsSelectionDsl.colsOf]`<`[Double][Double]`>() }`
     *
     *
     * #### NOTE: There's also a 'single column' variant used sometimes: [Column Selection DSL][org.jetbrains.kotlinx.dataframe.documentation.SelectingColumns.DslSingle.WithExample].
     * ### 2. [Column names][org.jetbrains.kotlinx.dataframe.documentation.SelectingColumns.ColumnNames.WithExample]
     * Select columns using their [column names][String]
     * ([String API][org.jetbrains.kotlinx.dataframe.documentation.AccessApi.StringApi]).
     *
     * #### For example:
     *
     * `df.`[update][org.jetbrains.kotlinx.dataframe.api.update]`("length", "age")`
     *
     * ### 3. [Column references][org.jetbrains.kotlinx.dataframe.documentation.SelectingColumns.ColumnAccessors.WithExample]
     * Select columns using [column accessors][org.jetbrains.kotlinx.dataframe.columns.ColumnReference]
     * ([Column Accessors API][org.jetbrains.kotlinx.dataframe.documentation.AccessApi.ColumnAccessorsApi]).
     *
     * #### For example:
     *
     * `val length by `[column][org.jetbrains.kotlinx.dataframe.api.column]`<`[Double][Double]`>()`
     *
     * `val age by `[column][org.jetbrains.kotlinx.dataframe.api.column]`<`[Double][Double]`>()`
     *
     * `df.`[update][org.jetbrains.kotlinx.dataframe.api.update]`(length, age)`
     *
     * ### 4. [KProperties][org.jetbrains.kotlinx.dataframe.documentation.SelectingColumns.KProperties.WithExample]
     * Select columns using [KProperties][KProperty] ([KProperties API][org.jetbrains.kotlinx.dataframe.documentation.AccessApi.KPropertiesApi]).
     *
     * #### For example:
     * ```kotlin
     * data class Person(val length: Double, val age: Double)
     * ```
     *
     * `df.`[update][org.jetbrains.kotlinx.dataframe.api.update]`(Person::length, Person::age)`
     *  
     */
    public interface UpdateSelectingOptions

    /** @param [columns] The [Columns Selector][ColumnsSelector] used to select the columns of this [DataFrame] to update. */
    internal interface DslParam

    /** @param [columns] The [Column References][ColumnReference] of this [DataFrame] to update. */
    internal interface ColumnAccessorsParam

    /** @param [columns] The [KProperties][KProperty] corresponding to columns of this [DataFrame] to update. */
    internal interface KPropertiesParam

    /** @param [columns] The [Strings][String] corresponding to the names of columns belonging to this [DataFrame] to update. */
    internal interface ColumnNamesParam
}

// region update







/**
 * ## The Update Operation
 *
 * Returns the [DataFrame][org.jetbrains.kotlinx.dataframe.DataFrame] with changed values in some cells
 * (column types cannot be changed).
 *
 * ### Check out: [Grammar][org.jetbrains.kotlinx.dataframe.api.Update.Grammar]
 *
 * For more information: [See `update` on the documentation website.](https://kotlin.github.io/dataframe/update.html) 
 *
 * &nbsp;&nbsp;&nbsp;&nbsp;
 *
 * The columns to update need to be selected. See [Selecting Columns][org.jetbrains.kotlinx.dataframe.api.Update.UpdateSelectingOptions]
 * for all the selecting options.  
 * ### This Update Overload
 * Select or express columns using the [Columns Selection DSL][org.jetbrains.kotlinx.dataframe.api.ColumnsSelectionDsl].
 * (Any (combination of) [Access API][org.jetbrains.kotlinx.dataframe.documentation.AccessApi]).
 *
 * This DSL is initiated by a [Columns Selector][org.jetbrains.kotlinx.dataframe.ColumnsSelector] lambda,
 * which operates in the context of the [Columns Selection DSL][org.jetbrains.kotlinx.dataframe.api.ColumnsSelectionDsl] and
 * expects you to return a [SingleColumn][org.jetbrains.kotlinx.dataframe.columns.SingleColumn] or [ColumnSet][org.jetbrains.kotlinx.dataframe.columns.ColumnSet] (so, a [ColumnsResolver][org.jetbrains.kotlinx.dataframe.columns.ColumnsResolver]).
 * This is an entity formed by calling any (combination) of the functions
 * in the DSL that is or can be resolved into one or more columns.
 *
 * #### NOTE:
 * While you can use the [String API][org.jetbrains.kotlinx.dataframe.documentation.AccessApi.StringApi] and [KProperties API][org.jetbrains.kotlinx.dataframe.documentation.AccessApi.KPropertiesApi]
 * in this DSL directly with any function, they are NOT valid return types for the
 * [Columns Selector][org.jetbrains.kotlinx.dataframe.ColumnsSelector] lambda. You'd need to turn them into a [ColumnReference][org.jetbrains.kotlinx.dataframe.columns.ColumnReference] first, for instance
 * with a function like [`col("name")`][org.jetbrains.kotlinx.dataframe.api.ColumnsSelectionDsl.col].
 *
 * ### Check out: [Columns Selection DSL Grammar][org.jetbrains.kotlinx.dataframe.api.ColumnsSelectionDsl.DslGrammar]
 *
 * &nbsp;&nbsp;&nbsp;&nbsp;
 *
 * [See Column Selectors on the documentation website.](https://kotlin.github.io/dataframe/columnselectors.html)
 *
 * #### For example:
 *
 * `df.`[update][org.jetbrains.kotlinx.dataframe.api.update]` { length `[and][org.jetbrains.kotlinx.dataframe.api.AndColumnsSelectionDsl.and]` age }`
 *
 * `df.`[update][org.jetbrains.kotlinx.dataframe.api.update]`  {  `[cols][org.jetbrains.kotlinx.dataframe.api.ColumnsSelectionDsl.cols]`(1..5) }`
 *
 * `df.`[update][org.jetbrains.kotlinx.dataframe.api.update]`  {  `[colsOf][org.jetbrains.kotlinx.dataframe.api.ColumnsSelectionDsl.colsOf]`<`[Double][Double]`>() }`
 *
 *  
 * @param [columns] The [Columns Selector][org.jetbrains.kotlinx.dataframe.ColumnsSelector] used to select the columns of this [DataFrame][org.jetbrains.kotlinx.dataframe.DataFrame] to update.
 */
public fun <T, C> DataFrame<T>.update(columns: ColumnsSelector<T, C>): Update<T, C> =
    Update(this, null, columns)

/**
 * ## The Update Operation
 *
 * Returns the [DataFrame][org.jetbrains.kotlinx.dataframe.DataFrame] with changed values in some cells
 * (column types cannot be changed).
 *
 * ### Check out: [Grammar][org.jetbrains.kotlinx.dataframe.api.Update.Grammar]
 *
 * For more information: [See `update` on the documentation website.](https://kotlin.github.io/dataframe/update.html) 
 *
 * &nbsp;&nbsp;&nbsp;&nbsp;
 *
 * The columns to update need to be selected. See [Selecting Columns][org.jetbrains.kotlinx.dataframe.api.Update.UpdateSelectingOptions]
 * for all the selecting options.  
 * ### This Update Overload
 * Select columns using their [column names][String]
 * ([String API][org.jetbrains.kotlinx.dataframe.documentation.AccessApi.StringApi]).
 *
 * #### For example:
 *
 * `df.`[update][org.jetbrains.kotlinx.dataframe.api.update]`("length", "age")`
 *  
 * ## Optional
 * Combine `df.`[update][org.jetbrains.kotlinx.dataframe.api.update]`(...).`[with][org.jetbrains.kotlinx.dataframe.api.Update.with]` { ... }`
 * into `df.`[update][org.jetbrains.kotlinx.dataframe.api.update]`(...) { ... }`
 * @param [columns] The [Strings][String] corresponding to the names of columns belonging to this [DataFrame][org.jetbrains.kotlinx.dataframe.DataFrame] to update.
 */
public fun <T> DataFrame<T>.update(vararg columns: String): Update<T, Any?> = update { columns.toColumnSet() }

/**
 * ## The Update Operation
 *
 * Returns the [DataFrame][org.jetbrains.kotlinx.dataframe.DataFrame] with changed values in some cells
 * (column types cannot be changed).
 *
 * ### Check out: [Grammar][org.jetbrains.kotlinx.dataframe.api.Update.Grammar]
 *
 * For more information: [See `update` on the documentation website.](https://kotlin.github.io/dataframe/update.html) 
 *
 * &nbsp;&nbsp;&nbsp;&nbsp;
 *
 * The columns to update need to be selected. See [Selecting Columns][org.jetbrains.kotlinx.dataframe.api.Update.UpdateSelectingOptions]
 * for all the selecting options.  
 * ### This Update Overload
 * Select columns using [KProperties][KProperty] ([KProperties API][org.jetbrains.kotlinx.dataframe.documentation.AccessApi.KPropertiesApi]).
 *
 * #### For example:
 * ```kotlin
 * data class Person(val length: Double, val age: Double)
 * ```
 *
 * `df.`[update][org.jetbrains.kotlinx.dataframe.api.update]`(Person::length, Person::age)`
 *  
 * ## Optional
 * Combine `df.`[update][org.jetbrains.kotlinx.dataframe.api.update]`(...).`[with][org.jetbrains.kotlinx.dataframe.api.Update.with]` { ... }`
 * into `df.`[update][org.jetbrains.kotlinx.dataframe.api.update]`(...) { ... }`
 * @param [columns] The [KProperties][KProperty] corresponding to columns of this [DataFrame][org.jetbrains.kotlinx.dataframe.DataFrame] to update.
 */
public fun <T, C> DataFrame<T>.update(vararg columns: KProperty<C>): Update<T, C> = update { columns.toColumnSet() }

/**
 * ## The Update Operation
 *
 * Returns the [DataFrame][org.jetbrains.kotlinx.dataframe.DataFrame] with changed values in some cells
 * (column types cannot be changed).
 *
 * ### Check out: [Grammar][org.jetbrains.kotlinx.dataframe.api.Update.Grammar]
 *
 * For more information: [See `update` on the documentation website.](https://kotlin.github.io/dataframe/update.html) 
 *
 * &nbsp;&nbsp;&nbsp;&nbsp;
 *
 * The columns to update need to be selected. See [Selecting Columns][org.jetbrains.kotlinx.dataframe.api.Update.UpdateSelectingOptions]
 * for all the selecting options.  
 * ### This Update Overload
 * Select columns using [column accessors][org.jetbrains.kotlinx.dataframe.columns.ColumnReference]
 * ([Column Accessors API][org.jetbrains.kotlinx.dataframe.documentation.AccessApi.ColumnAccessorsApi]).
 *
 * #### For example:
 *
 * `val length by `[column][org.jetbrains.kotlinx.dataframe.api.column]`<`[Double][Double]`>()`
 *
 * `val age by `[column][org.jetbrains.kotlinx.dataframe.api.column]`<`[Double][Double]`>()`
 *
 * `df.`[update][org.jetbrains.kotlinx.dataframe.api.update]`(length, age)`
 *  
 * ## Optional
 * Combine `df.`[update][org.jetbrains.kotlinx.dataframe.api.update]`(...).`[with][org.jetbrains.kotlinx.dataframe.api.Update.with]` { ... }`
 * into `df.`[update][org.jetbrains.kotlinx.dataframe.api.update]`(...) { ... }`
 * @param [columns] The [Column References][org.jetbrains.kotlinx.dataframe.columns.ColumnReference] of this [DataFrame][org.jetbrains.kotlinx.dataframe.DataFrame] to update.
 */
public fun <T, C> DataFrame<T>.update(vararg columns: ColumnReference<C>): Update<T, C> =
    update { columns.toColumnSet() }

// endregion

/** ## Where
 * Filter or find rows to operate on after [selecting columns][org.jetbrains.kotlinx.dataframe.documentation.SelectingColumns] using a
 * [row value filter][org.jetbrains.kotlinx.dataframe.RowValueFilter].
 *
 * For example:
 *
 * `df.`[update][update]` { length }.`[where][where]` { it > 10.0 }`
 *
 * `df.`[update][update]` { `[cols][org.jetbrains.kotlinx.dataframe.api.ColumnsSelectionDsl.cols]`(1..5) }.`[where][where]` { `[index][org.jetbrains.kotlinx.dataframe.index]`() > 4 && city != "Paris" }`
 *
 *
 *
 *
 * @param [predicate] The [row value filter][RowValueFilter] to select the rows to update.
 */
public fun <T, C> Update<T, C>.where(predicate: RowValueFilter<T, C>): Update<T, C> =
    copy(filter = filter and predicate)



/**
 * ## At
 * Only update the columns at certain given [row indices][org.jetbrains.kotlinx.dataframe.api.CommonUpdateAtFunctionDoc.RowIndicesParam]:
 *
 * Either a [Collection]<[Int]>, an [IntRange], or just `vararg` indices.
 *
 * For example:
 *
 * `df.`[update][org.jetbrains.kotlinx.dataframe.api.update]` { city }.`[at][org.jetbrains.kotlinx.dataframe.api.at]`(5..10).`[with][org.jetbrains.kotlinx.dataframe.api.with]` { "Paris" }`
 *
 * `df.`[update][org.jetbrains.kotlinx.dataframe.api.update]` { name }.`[at][org.jetbrains.kotlinx.dataframe.api.at]`(1, 2, 3, 4).`[with][org.jetbrains.kotlinx.dataframe.api.with]` { "Empty" }`
 *
 * ### This At Overload
 *
 * Provide a [Collection]<[Int]> of row indices to update.
 *
 * @param [rowIndices] The indices of the rows to update. Either a [Collection]<[Int]>, an [IntRange], or just `vararg` indices.
 */
public fun <T, C> Update<T, C>.at(rowIndices: Collection<Int>): Update<T, C> = where { index in rowIndices }

/**
 * ## At
 * Only update the columns at certain given [row indices][org.jetbrains.kotlinx.dataframe.api.CommonUpdateAtFunctionDoc.RowIndicesParam]:
 *
 * Either a [Collection]<[Int]>, an [IntRange], or just `vararg` indices.
 *
 * For example:
 *
 * `df.`[update][org.jetbrains.kotlinx.dataframe.api.update]` { city }.`[at][org.jetbrains.kotlinx.dataframe.api.at]`(5..10).`[with][org.jetbrains.kotlinx.dataframe.api.with]` { "Paris" }`
 *
 * `df.`[update][org.jetbrains.kotlinx.dataframe.api.update]` { name }.`[at][org.jetbrains.kotlinx.dataframe.api.at]`(1, 2, 3, 4).`[with][org.jetbrains.kotlinx.dataframe.api.with]` { "Empty" }`
 *
 * ### This At Overload
 *
 * Provide a `vararg` of [Ints][Int] of row indices to update.
 *
 * @param [rowIndices] The indices of the rows to update. Either a [Collection]<[Int]>, an [IntRange], or just `vararg` indices.
 */
public fun <T, C> Update<T, C>.at(vararg rowIndices: Int): Update<T, C> = at(rowIndices.toSet())

/**
 * ## At
 * Only update the columns at certain given [row indices][org.jetbrains.kotlinx.dataframe.api.CommonUpdateAtFunctionDoc.RowIndicesParam]:
 *
 * Either a [Collection]<[Int]>, an [IntRange], or just `vararg` indices.
 *
 * For example:
 *
 * `df.`[update][org.jetbrains.kotlinx.dataframe.api.update]` { city }.`[at][org.jetbrains.kotlinx.dataframe.api.at]`(5..10).`[with][org.jetbrains.kotlinx.dataframe.api.with]` { "Paris" }`
 *
 * `df.`[update][org.jetbrains.kotlinx.dataframe.api.update]` { name }.`[at][org.jetbrains.kotlinx.dataframe.api.at]`(1, 2, 3, 4).`[with][org.jetbrains.kotlinx.dataframe.api.with]` { "Empty" }`
 *
 * ### This At Overload
 *
 * Provide an [IntRange] of row indices to update.
 *
 * @param [rowRange] The indices of the rows to update. Either a [Collection]<[Int]>, an [IntRange], or just `vararg` indices.
 */
public fun <T, C> Update<T, C>.at(rowRange: IntRange): Update<T, C> = where { index in rowRange }

/** ## Per Row Col
 * Provide a new value for every selected cell given both its row and column using a [row-column expression][org.jetbrains.kotlinx.dataframe.RowColumnExpression].
 *
 * For example:
 *
 * `df.`[update][update]` { age }.`[perRowCol][perRowCol]` { row, col ->`
 *
 * &nbsp;&nbsp;&nbsp;&nbsp;`row.age / col.`[mean][org.jetbrains.kotlinx.dataframe.DataColumn.mean]`(skipNA = true)`
 *
 * `}`
 *
 *
 *
 *
 * ## See Also
 *  - [Update with][org.jetbrains.kotlinx.dataframe.api.Update.with] to provide a new value for every selected cell giving its row.
 *  - [Update per col][org.jetbrains.kotlinx.dataframe.api.Update.perCol] to provide a new value for every selected cell giving its column.
 * @param [expression] The [Row Column Expression][org.jetbrains.kotlinx.dataframe.documentation.ExpressionsGivenRowAndColumn.RowColumnExpression] to provide a new value for every selected cell giving its row and column.
 */
public fun <T, C> Update<T, C>.perRowCol(expression: RowColumnExpression<T, C, C>): DataFrame<T> =
    updateImpl { row, column, _ -> expression(row, column) }



/** ## Update Expression
 * @see ExpressionsGivenRow.RowValueExpression.WithExample
 * @see ExpressionsGivenRow.AddDataRowNote
 */ // doc processor plugin does not work with type aliases yet
public typealias UpdateExpression<T, C, R> = AddDataRow<T>.(C) -> R

/** ## With
 * Provide a new value for every selected cell given its row and its previous value using a
 * [row value expression][org.jetbrains.kotlinx.dataframe.RowValueExpression].
 *
 * For example:
 *
 * `df.`[update][update]` { city }.`[with][with]` { name.firstName + " from " + it }`
 *
 * `df.`[update][update]` { city }.`[with][with]` { it.uppercase() }`
 *
 *
 *
 * ## Note
 * [update with][org.jetbrains.kotlinx.dataframe.api.Update.with]- and [add][org.jetbrains.kotlinx.dataframe.api.add]-like expressions use [AddDataRow][org.jetbrains.kotlinx.dataframe.api.AddDataRow] instead of [DataRow][org.jetbrains.kotlinx.dataframe.DataRow] as the DSL's receiver type.
 * This is an extension to [RowValueExpression][org.jetbrains.kotlinx.dataframe.RowValueExpression] and
 * [RowExpression][org.jetbrains.kotlinx.dataframe.RowExpression] that provides access to
 * the modified/generated value of the preceding row ([AddDataRow.newValue][org.jetbrains.kotlinx.dataframe.api.AddDataRow.newValue]).
 * ## See Also
 * - [Update per col][org.jetbrains.kotlinx.dataframe.api.Update.perCol] to provide a new value for every selected cell giving its column.
 * - [Update per row col][org.jetbrains.kotlinx.dataframe.api.Update.perRowCol] to provide a new value for every selected cell giving its row and column.
 * @param [expression] The [Row Value Expression][org.jetbrains.kotlinx.dataframe.documentation.ExpressionsGivenRow.RowValueExpression.WithExample] to update the rows with.
 */
public fun <T, C> Update<T, C>.with(expression: UpdateExpression<T, C, C?>): DataFrame<T> =
    updateImpl { row, _, value ->
        expression(row, value)
    }



/** ## As Frame
 *
 * Updates selected [column group][ColumnGroup] as a [DataFrame] with the given [expression].
 *
 * Provide a new value for every selected data frame using a [dataframe expression][org.jetbrains.kotlinx.dataframe.DataFrameExpression].
 *
 * For example:
 *
 * `df.`[update][update]` { name }.`[asFrame][asFrame]` { `[select][org.jetbrains.kotlinx.dataframe.DataFrame.select]` { lastName } }`
 *
 * @param [expression] The [Data Frame Expression][org.jetbrains.kotlinx.dataframe.documentation.ExpressionsGivenDataFrame.DataFrameExpression] to replace the selected column group with.
 */
public fun <T, C, R> Update<T, DataRow<C>>.asFrame(expression: DataFrameExpression<C, DataFrame<R>>): DataFrame<T> =
    asFrameImpl(expression)

<<<<<<< HEAD
@Deprecated(
    message = UPDATE_AS_NULLABLE_MESSAGE,
    replaceWith = ReplaceWith(UPDATE_AS_NULLABLE_REPLACE),
    level = DeprecationLevel.ERROR,
)
public fun <T, C> Update<T, C>.asNullable(): Update<T, C?> = this as Update<T, C?>

=======
/** ## Per Col
 *
 * Per Col can be used for two different types of operations:
 *  - Provide a new value for every selected cell given its column using a [column expression][org.jetbrains.kotlinx.dataframe.ColumnExpression].
 *  - Provide a new value for every selected cell per column using a [Map][Map]`<`[colName: String][String]`, value: C>`
 *  or [DataRow][org.jetbrains.kotlinx.dataframe.DataRow] as Map.
 *
 * ### See Also
 *  - [Update with][org.jetbrains.kotlinx.dataframe.api.Update.with] to provide a new value for every selected cell giving its row.
 *  - [Update per row col][org.jetbrains.kotlinx.dataframe.api.Update.perRowCol] to provide a new value for every selected cell giving its row and column.
 * ### This Per Col Overload
 */
private interface CommonUpdatePerColDoc
>>>>>>> 4ec98c46






/**
 * ## Per Col
 *
 * Per Col can be used for two different types of operations:
 *  - Provide a new value for every selected cell given its column using a [column expression][org.jetbrains.kotlinx.dataframe.ColumnExpression].
 *  - Provide a new value for every selected cell per column using a [Map][Map]`<`[colName: String][String]`, value: C>`
 *  or [DataRow][org.jetbrains.kotlinx.dataframe.DataRow] as Map.
 *
 * ### See Also
 *  - [Update with][org.jetbrains.kotlinx.dataframe.api.Update.with] to provide a new value for every selected cell giving its row.
 *  - [Update per row col][org.jetbrains.kotlinx.dataframe.api.Update.perRowCol] to provide a new value for every selected cell giving its row and column.
 * ### This Per Col Overload
 * Provide a new value for every selected cell per column using a [Map][Map]`<`[colName: String][String]`, value: C>`
 *  or [DataRow][org.jetbrains.kotlinx.dataframe.DataRow] as Map.
 *
 * For example:
 *
 * `val defaults = `[mapOf][mapOf]`("name" to "Empty", "age" to 0)`
 *
 * `df.`[update][org.jetbrains.kotlinx.dataframe.api.update]` { name and age }.`[where][org.jetbrains.kotlinx.dataframe.api.Update.where]` { ... }.`[perCol][org.jetbrains.kotlinx.dataframe.api.perCol]`(defaults)`
 *
 * @throws [IllegalArgumentException] if a value for a selected cell's column is not defined in [values].
 *
 *
 * @param [values] The [Map]<[String], Value> to provide a new value for every selected cell.
 *   For each selected column, there must be a value in the map with the same name.
 */
public fun <T, C> Update<T, C>.perCol(values: Map<String, C>): DataFrame<T> = updateWithValuePerColumnImpl {
    values[it.name()] ?: throw IllegalArgumentException("Update value for column ${it.name()} is not defined")
}

/**
 * ## Per Col
 *
 * Per Col can be used for two different types of operations:
 *  - Provide a new value for every selected cell given its column using a [column expression][org.jetbrains.kotlinx.dataframe.ColumnExpression].
 *  - Provide a new value for every selected cell per column using a [Map][Map]`<`[colName: String][String]`, value: C>`
 *  or [DataRow][org.jetbrains.kotlinx.dataframe.DataRow] as Map.
 *
 * ### See Also
 *  - [Update with][org.jetbrains.kotlinx.dataframe.api.Update.with] to provide a new value for every selected cell giving its row.
 *  - [Update per row col][org.jetbrains.kotlinx.dataframe.api.Update.perRowCol] to provide a new value for every selected cell giving its row and column.
 * ### This Per Col Overload
 * Provide a new value for every selected cell per column using a [Map][Map]`<`[colName: String][String]`, value: C>`
 *  or [DataRow][org.jetbrains.kotlinx.dataframe.DataRow] as Map.
 *
 * For example:
 *
 * `val defaults = df.`[getRows][DataFrame.getRows]`(`[listOf][listOf]`(0))`
 *
 * &nbsp;&nbsp;&nbsp;&nbsp;`.`[update][update]` { name }.`[with][Update.with]` { "Empty" }`
 *
 * &nbsp;&nbsp;&nbsp;&nbsp;`.`[update][update]` { age }.`[with][Update.with]` { 0 }`
 *
 * &nbsp;&nbsp;&nbsp;&nbsp;`.first()`
 *
 * `df.`[update][org.jetbrains.kotlinx.dataframe.api.update]` { name and age }.`[where][org.jetbrains.kotlinx.dataframe.api.Update.where]` { ... }.`[perCol][org.jetbrains.kotlinx.dataframe.api.perCol]`(defaults)`
 *
 * @throws [IllegalArgumentException] if a value for a selected cell's column is not defined in [values].
 *
 *
 * @param [values] The [DataRow] to provide a new value for every selected cell.
 */
public fun <T, C> Update<T, C>.perCol(values: AnyRow): DataFrame<T> = perCol(values.toMap() as Map<String, C>)

/**
 * ## Per Col
 *
 * Per Col can be used for two different types of operations:
 *  - Provide a new value for every selected cell given its column using a [column expression][org.jetbrains.kotlinx.dataframe.ColumnExpression].
 *  - Provide a new value for every selected cell per column using a [Map][Map]`<`[colName: String][String]`, value: C>`
 *  or [DataRow][org.jetbrains.kotlinx.dataframe.DataRow] as Map.
 *
 * ### See Also
 *  - [Update with][org.jetbrains.kotlinx.dataframe.api.Update.with] to provide a new value for every selected cell giving its row.
 *  - [Update per row col][org.jetbrains.kotlinx.dataframe.api.Update.perRowCol] to provide a new value for every selected cell giving its row and column.
 * ### This Per Col Overload
 * Provide a new value for every selected cell given its column using a [column expression][org.jetbrains.kotlinx.dataframe.ColumnExpression].
 *
 * For example:
 *
 * `df.`[update][update]` { age }.`[perCol][perCol]` { `[mean][org.jetbrains.kotlinx.dataframe.DataColumn.mean]`(skipNA = true) }`
 *
 * `df.`[update][update]` { age }.`[perCol][perCol]` { `[count][org.jetbrains.kotlinx.dataframe.DataColumn.count]` { it > 10 } }`
 *
 *
 *
 * @param [valueSelector] The [Column Expression][org.jetbrains.kotlinx.dataframe.documentation.ExpressionsGivenColumn.ColumnExpression] to provide a new value for every selected cell giving its column.
 */
public fun <T, C> Update<T, C>.perCol(valueSelector: ColumnExpression<C, C>): DataFrame<T> =
    updateWithValuePerColumnImpl(valueSelector)



/** Chains up two row value filters together. */
internal infix fun <T, C> RowValueFilter<T, C>?.and(other: RowValueFilter<T, C>): RowValueFilter<T, C> {
    if (this == null) return other
    val thisExp = this
    return { thisExp(this, it) && other(this, it) }
}

/** ## Not Null
 *
 * Selects only the rows where the values in the selected columns are not null.
 *
 * Shorthand for: [update][org.jetbrains.kotlinx.dataframe.api.update]` { ... }.`[where][org.jetbrains.kotlinx.dataframe.api.Update.where]` { it != null }`
 *
 * For example:
 *
 * `df.`[update][org.jetbrains.kotlinx.dataframe.api.update]`  {  `[colsOf][org.jetbrains.kotlinx.dataframe.api.colsOf]`<`[Number][Number]`?>() }.`[notNull][org.jetbrains.kotlinx.dataframe.api.notNull]`().`[perCol][org.jetbrains.kotlinx.dataframe.api.Update.perCol]`  {  `[mean][org.jetbrains.kotlinx.dataframe.api.mean]`() }`
 *
 * ### Optional
 * Provide an [expression] to update the rows with.
 * This combines [with][org.jetbrains.kotlinx.dataframe.api.Update.with] with [notNull][org.jetbrains.kotlinx.dataframe.api.notNull].
 *
 * For example:
 *
 * `df.`[update][org.jetbrains.kotlinx.dataframe.api.update]` { city }.`[notNull][org.jetbrains.kotlinx.dataframe.api.Update.notNull]` { it.`[toUpperCase][String.toUpperCase]`() }`
 *
 * @param expression Optional [Row Expression][org.jetbrains.kotlinx.dataframe.documentation.ExpressionsGivenRow.RowExpression.WithExample] to update the rows with. */
public fun <T, C> Update<T, C?>.notNull(): Update<T, C> =
    where { it != null } as Update<T, C>

/**
 * ## Not Null
 *
 * Selects only the rows where the values in the selected columns are not null.
 *
 * Shorthand for: [update][update]` { ... }.`[where][Update.where]` { it != null }`
 *
 * For example:
 *
 * `df.`[update][update]`  {  `[colsOf][colsOf]`<`[Number][Number]`?>() }.`[notNull][notNull]`().`[perCol][Update.perCol]`  {  `[mean][mean]`() }`
 *
 * ### Optional
 * Provide an [expression] to update the rows with.
 * This combines [with][Update.with] with [notNull].
 *
 * For example:
 *
 * `df.`[update][update]` { city }.`[notNull][Update.notNull]` { it.`[toUpperCase][String.toUpperCase]`() }`
 *
 * @param expression Optional [Row Expression][org.jetbrains.kotlinx.dataframe.documentation.ExpressionsGivenRow.RowExpression.WithExample] to update the rows with.
 */
public fun <T, C> Update<T, C?>.notNull(expression: UpdateExpression<T, C, C>): DataFrame<T> =
    notNull().with(expression)

/**
 * ## The Update Operation
 *
 * Returns the [DataFrame][org.jetbrains.kotlinx.dataframe.DataFrame] with changed values in some cells
 * (column types cannot be changed).
 *
 * ### Check out: [Grammar][org.jetbrains.kotlinx.dataframe.api.Update.Grammar]
 *
 * For more information: [See `update` on the documentation website.](https://kotlin.github.io/dataframe/update.html) 
 *
 * &nbsp;&nbsp;&nbsp;&nbsp;
 *
 * The columns to update need to be selected. See [Selecting Columns][org.jetbrains.kotlinx.dataframe.api.Update.UpdateSelectingOptions]
 * for all the selecting options.  
 * ### This Update Overload
 * This overload is a combination of [update] and [with][Update.with].
 *
 * Select columns using [column accessors][org.jetbrains.kotlinx.dataframe.columns.ColumnReference]
 * ([Column Accessors API][org.jetbrains.kotlinx.dataframe.documentation.AccessApi.ColumnAccessorsApi]).
 *
 * Provide a new value for every selected cell given its row and its previous value using a
 * [row value expression][org.jetbrains.kotlinx.dataframe.RowValueExpression].
 *
 * For example:
 *
 * `df.`[update][update]<code>`("city")`</code>` { name.firstName + " from " + it }`
 *
 * `df.`[update][update]<code>`("city")`</code>` { it.uppercase() }`
 *
 *
 *
 * @param [columns] The [Column References][org.jetbrains.kotlinx.dataframe.columns.ColumnReference] of this [DataFrame][org.jetbrains.kotlinx.dataframe.DataFrame] to update.
 * @param [expression] The [Row Value Expression][org.jetbrains.kotlinx.dataframe.documentation.ExpressionsGivenRow.RowValueExpression.WithExample] to update the rows with.
 */
public fun <T, C> DataFrame<T>.update(
    firstCol: ColumnReference<C>,
    vararg cols: ColumnReference<C>,
    expression: UpdateExpression<T, C, C>,
): DataFrame<T> =
    update(*headPlusArray(firstCol, cols)).with(expression)

/**
 * ## The Update Operation
 *
 * Returns the [DataFrame][org.jetbrains.kotlinx.dataframe.DataFrame] with changed values in some cells
 * (column types cannot be changed).
 *
 * ### Check out: [Grammar][org.jetbrains.kotlinx.dataframe.api.Update.Grammar]
 *
 * For more information: [See `update` on the documentation website.](https://kotlin.github.io/dataframe/update.html) 
 *
 * &nbsp;&nbsp;&nbsp;&nbsp;
 *
 * The columns to update need to be selected. See [Selecting Columns][org.jetbrains.kotlinx.dataframe.api.Update.UpdateSelectingOptions]
 * for all the selecting options.  
 * ### This Update Overload
 * This overload is a combination of [update] and [with][Update.with].
 *
 * Select columns using [KProperties][KProperty] ([KProperties API][org.jetbrains.kotlinx.dataframe.documentation.AccessApi.KPropertiesApi]).
 *
 * Provide a new value for every selected cell given its row and its previous value using a
 * [row value expression][org.jetbrains.kotlinx.dataframe.RowValueExpression].
 *
 * For example:
 *
 * `df.`[update][update]<code>`("city")`</code>` { name.firstName + " from " + it }`
 *
 * `df.`[update][update]<code>`("city")`</code>` { it.uppercase() }`
 *
 *
 *
 * @param [columns] The [KProperties][KProperty] corresponding to columns of this [DataFrame][org.jetbrains.kotlinx.dataframe.DataFrame] to update.
 * @param [expression] The [Row Value Expression][org.jetbrains.kotlinx.dataframe.documentation.ExpressionsGivenRow.RowValueExpression.WithExample] to update the rows with.
 */
public fun <T, C> DataFrame<T>.update(
    firstCol: KProperty<C>,
    vararg cols: KProperty<C>,
    expression: UpdateExpression<T, C, C>,
): DataFrame<T> =
    update(*headPlusArray(firstCol, cols)).with(expression)

/**
 * ## The Update Operation
 *
 * Returns the [DataFrame][org.jetbrains.kotlinx.dataframe.DataFrame] with changed values in some cells
 * (column types cannot be changed).
 *
 * ### Check out: [Grammar][org.jetbrains.kotlinx.dataframe.api.Update.Grammar]
 *
 * For more information: [See `update` on the documentation website.](https://kotlin.github.io/dataframe/update.html) 
 *
 * &nbsp;&nbsp;&nbsp;&nbsp;
 *
 * The columns to update need to be selected. See [Selecting Columns][org.jetbrains.kotlinx.dataframe.api.Update.UpdateSelectingOptions]
 * for all the selecting options.  
 * ### This Update Overload
 * This overload is a combination of [update] and [with][Update.with].
 *
 * Select columns using their [column names][String]
 * ([String API][org.jetbrains.kotlinx.dataframe.documentation.AccessApi.StringApi]).
 *
 * Provide a new value for every selected cell given its row and its previous value using a
 * [row value expression][org.jetbrains.kotlinx.dataframe.RowValueExpression].
 *
 * For example:
 *
 * `df.`[update][update]<code>`("city")`</code>` { name.firstName + " from " + it }`
 *
 * `df.`[update][update]<code>`("city")`</code>` { it.uppercase() }`
 *
 *
 *
 * @param [columns] The [Strings][String] corresponding to the names of columns belonging to this [DataFrame][org.jetbrains.kotlinx.dataframe.DataFrame] to update.
 * @param [expression] The [Row Value Expression][org.jetbrains.kotlinx.dataframe.documentation.ExpressionsGivenRow.RowValueExpression.WithExample] to update the rows with.
 */
public fun <T> DataFrame<T>.update(
    firstCol: String,
    vararg cols: String,
    expression: UpdateExpression<T, Any?, Any?>,
): DataFrame<T> =
    update(*headPlusArray(firstCol, cols)).with(expression)



/**
 * ## With Null
 * Specific version of [with][org.jetbrains.kotlinx.dataframe.api.with] that simply sets the value of each selected row to `null`.
 *
 * For example:
 *
 * `df.`[update][org.jetbrains.kotlinx.dataframe.api.update]` { id }.`[where][org.jetbrains.kotlinx.dataframe.api.Update.where]` { it < 0 }.`[withNull][withNull]`()`
 *
 *
 */
public fun <T, C> Update<T, C>.withNull(): DataFrame<T> = with { null }

/**
 * ## With Zero
 * Specific version of [with][org.jetbrains.kotlinx.dataframe.api.with] that simply sets the value of each selected row to `0`.
 *
 * For example:
 *
 * `df.`[update][org.jetbrains.kotlinx.dataframe.api.update]` { id }.`[where][org.jetbrains.kotlinx.dataframe.api.Update.where]` { it < 0 }.`[withZero][withZero]`()`
 *
 *
 */
public fun <T, C> Update<T, C>.withZero(): DataFrame<T> = updateWithValuePerColumnImpl { 0 as C }<|MERGE_RESOLUTION|>--- conflicted
+++ resolved
@@ -495,29 +495,6 @@
 public fun <T, C, R> Update<T, DataRow<C>>.asFrame(expression: DataFrameExpression<C, DataFrame<R>>): DataFrame<T> =
     asFrameImpl(expression)
 
-<<<<<<< HEAD
-@Deprecated(
-    message = UPDATE_AS_NULLABLE_MESSAGE,
-    replaceWith = ReplaceWith(UPDATE_AS_NULLABLE_REPLACE),
-    level = DeprecationLevel.ERROR,
-)
-public fun <T, C> Update<T, C>.asNullable(): Update<T, C?> = this as Update<T, C?>
-
-=======
-/** ## Per Col
- *
- * Per Col can be used for two different types of operations:
- *  - Provide a new value for every selected cell given its column using a [column expression][org.jetbrains.kotlinx.dataframe.ColumnExpression].
- *  - Provide a new value for every selected cell per column using a [Map][Map]`<`[colName: String][String]`, value: C>`
- *  or [DataRow][org.jetbrains.kotlinx.dataframe.DataRow] as Map.
- *
- * ### See Also
- *  - [Update with][org.jetbrains.kotlinx.dataframe.api.Update.with] to provide a new value for every selected cell giving its row.
- *  - [Update per row col][org.jetbrains.kotlinx.dataframe.api.Update.perRowCol] to provide a new value for every selected cell giving its row and column.
- * ### This Per Col Overload
- */
-private interface CommonUpdatePerColDoc
->>>>>>> 4ec98c46
 
 
 
