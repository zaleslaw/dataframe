package org.jetbrains.kotlinx.dataframe.impl.codeGen

import org.jetbrains.kotlinx.dataframe.codeGen.FieldType
import org.jetbrains.kotlinx.dataframe.codeGen.GeneratedField
import org.jetbrains.kotlinx.dataframe.codeGen.Marker
import org.jetbrains.kotlinx.dataframe.codeGen.MarkerVisibility
import org.jetbrains.kotlinx.dataframe.codeGen.SchemaProcessor
import org.jetbrains.kotlinx.dataframe.codeGen.ValidFieldName
import org.jetbrains.kotlinx.dataframe.schema.ColumnSchema
import org.jetbrains.kotlinx.dataframe.schema.DataFrameSchema

internal class SchemaProcessorImpl(
    existingMarkers: Iterable<Marker>,
    override val namePrefix: String,
    private val fieldNameNormalizer: (String) -> String = { it },
) : SchemaProcessor {

    private val registeredMarkers = existingMarkers.toMutableList()

    private val usedMarkerNames = existingMarkers.map { it.shortName }.toMutableSet()

    override val generatedMarkers = mutableListOf<Marker>()

    private fun DataFrameSchema.getAllSuperMarkers() =
        registeredMarkers.filter { it.isOpen && it.schema.compare(this).isSuperOrEqual() }

    private fun List<Marker>.onlyLeafs(): List<Marker> {
        val skip = flatMap { it.allSuperMarkers.keys }.toSet()
        return filter { !skip.contains(it.name) }
    }

    private fun generateValidFieldName(columnName: String, index: Int, usedNames: Collection<String>): ValidFieldName {
        var result = ValidFieldName.of(columnName)
        result = ValidFieldName.of(fieldNameNormalizer(result.unquoted))
        if (result.unquoted.isEmpty()) result = ValidFieldName.of("_$index")
        val baseName = result
        var attempt = 2
        while (usedNames.contains(result.quotedIfNeeded)) {
            result =
                if (result.needsQuote) {
                    baseName + ValidFieldName.of(" ($attempt)")
                } else {
                    baseName + ValidFieldName.of("$attempt")
                }
            attempt++
        }
        return result
    }

    private fun generateUniqueMarkerClassName(prefix: String): String {
        if (!usedMarkerNames.contains(prefix)) return prefix
        var id = 1
        while (usedMarkerNames.contains("$prefix$id")) id++
        return "$prefix$id"
    }

    private fun generateFields(
        schema: DataFrameSchema,
        visibility: MarkerVisibility,
        requiredSuperMarkers: List<Marker> = emptyList(),
    ): List<GeneratedField> {
        val usedFieldNames =
            requiredSuperMarkers.flatMap { it.allFields.map { it.fieldName.quotedIfNeeded } }.toMutableSet()

<<<<<<< HEAD
        fun getFieldType(columnSchema: ColumnSchema): FieldType =
            when (columnSchema) {
                is ColumnSchema.Value -> FieldType.ValueFieldType(columnSchema.type.toString())
=======
        fun getFieldType(columnSchema: ColumnSchema): FieldType = when (columnSchema) {
            is ColumnSchema.Value -> FieldType.ValueFieldType(columnSchema.type.toString())
            is ColumnSchema.Group -> FieldType.GroupFieldType(process(columnSchema.schema, false, visibility).name, renderAsObject = true)
            is ColumnSchema.Frame -> FieldType.FrameFieldType(
                process(columnSchema.schema, false, visibility).name,
                columnSchema.nullable,
                renderAsList = true
            )
>>>>>>> 0896fa50

                is ColumnSchema.Group -> FieldType.GroupFieldType(process(columnSchema.schema, false, visibility).name)

                is ColumnSchema.Frame -> FieldType.FrameFieldType(
                    process(columnSchema.schema, false, visibility).name,
                    columnSchema.nullable,
                )

                else -> throw NotImplementedError()
            }

        return schema.columns.asIterable().sortedBy { it.key }.flatMapIndexed { index, column ->
            val (columnName, columnSchema) = column
            val fieldType = getFieldType(columnSchema)
            // find all fields that were already generated for this column name in base interfaces
            val superFields = requiredSuperMarkers.mapNotNull { it.getField(columnName) }

            val fieldsToOverride = superFields
                .filter { it.columnSchema != columnSchema }
                .map { it.fieldName }
                .distinctBy { it.unquoted }

            val newFields = when {
                fieldsToOverride.isNotEmpty() -> fieldsToOverride.map {
                    GeneratedField(it, columnName, true, columnSchema, fieldType)
                }

                superFields.isNotEmpty() -> emptyList()

                else -> {
                    val fieldName = generateValidFieldName(columnName, index, usedFieldNames)
                    usedFieldNames.add(fieldName.quotedIfNeeded)
                    listOf(GeneratedField(fieldName, columnName, false, columnSchema, fieldType))
                }
            }
            newFields
        }
    }

    private fun createMarkerSchema(
        scheme: DataFrameSchema,
        name: String,
        withBaseInterfaces: Boolean,
        isOpen: Boolean,
        visibility: MarkerVisibility,
    ): Marker {
        val baseMarkers = mutableListOf<Marker>()
        val fields = if (withBaseInterfaces) {
            baseMarkers += scheme.getRequiredMarkers().onlyLeafs()

            val columnNames = scheme.columns.keys
            val superColumns = baseMarkers.flatMap { it.allFields.map { it.columnName } }.toSet()

            val newColumns = (columnNames - superColumns).toMutableSet()

            if (newColumns.isNotEmpty()) {
                val availableMarkers = scheme.getAllSuperMarkers().toMutableList()
                availableMarkers -= baseMarkers.toSet()

                while (newColumns.size > 0) {
                    val bestMarker = availableMarkers
                        .map { marker -> marker to newColumns.count { marker.containsColumn(it) } }
                        .maxByOrNull { it.second }
                    if (bestMarker != null && bestMarker.second > 0) {
                        newColumns.removeAll(bestMarker.first.columnNames.toSet())
                        baseMarkers += bestMarker.first
                        availableMarkers -= bestMarker.first
                    } else {
                        break
                    }
                }
            }
            generateFields(scheme, visibility, baseMarkers)
        } else {
            generateFields(scheme, visibility)
        }
        return Marker(name, isOpen, fields, baseMarkers.onlyLeafs(), visibility, emptyList(), emptyList())
    }

    private fun DataFrameSchema.getRequiredMarkers() = registeredMarkers.filterRequiredForSchema(this)

    override fun process(schema: DataFrameSchema, isOpen: Boolean, visibility: MarkerVisibility): Marker {
        val markerName: String
        val required = schema.getRequiredMarkers()
        val existingMarker = registeredMarkers.firstOrNull {
            (!isOpen || it.isOpen) && it.schema == schema && it.implementsAll(required)
        }
        if (existingMarker != null) {
            return existingMarker
        } else {
            markerName = generateUniqueMarkerClassName(namePrefix)
            usedMarkerNames.add(markerName)
            val marker = createMarkerSchema(schema, markerName, true, isOpen, visibility)
            registeredMarkers.add(marker)
            generatedMarkers.add(marker)
            return marker
        }
    }
}<|MERGE_RESOLUTION|>--- conflicted
+++ resolved
@@ -21,8 +21,8 @@
 
     override val generatedMarkers = mutableListOf<Marker>()
 
-    private fun DataFrameSchema.getAllSuperMarkers() =
-        registeredMarkers.filter { it.isOpen && it.schema.compare(this).isSuperOrEqual() }
+    private fun DataFrameSchema.getAllSuperMarkers() = registeredMarkers
+        .filter { it.isOpen && it.schema.compare(this).isSuperOrEqual() }
 
     private fun List<Marker>.onlyLeafs(): List<Marker> {
         val skip = flatMap { it.allSuperMarkers.keys }.toSet()
@@ -37,11 +37,7 @@
         var attempt = 2
         while (usedNames.contains(result.quotedIfNeeded)) {
             result =
-                if (result.needsQuote) {
-                    baseName + ValidFieldName.of(" ($attempt)")
-                } else {
-                    baseName + ValidFieldName.of("$attempt")
-                }
+                if (result.needsQuote) baseName + ValidFieldName.of(" ($attempt)") else baseName + ValidFieldName.of("$attempt")
             attempt++
         }
         return result
@@ -50,7 +46,8 @@
     private fun generateUniqueMarkerClassName(prefix: String): String {
         if (!usedMarkerNames.contains(prefix)) return prefix
         var id = 1
-        while (usedMarkerNames.contains("$prefix$id")) id++
+        while (usedMarkerNames.contains("$prefix$id"))
+            id++
         return "$prefix$id"
     }
 
@@ -62,11 +59,6 @@
         val usedFieldNames =
             requiredSuperMarkers.flatMap { it.allFields.map { it.fieldName.quotedIfNeeded } }.toMutableSet()
 
-<<<<<<< HEAD
-        fun getFieldType(columnSchema: ColumnSchema): FieldType =
-            when (columnSchema) {
-                is ColumnSchema.Value -> FieldType.ValueFieldType(columnSchema.type.toString())
-=======
         fun getFieldType(columnSchema: ColumnSchema): FieldType = when (columnSchema) {
             is ColumnSchema.Value -> FieldType.ValueFieldType(columnSchema.type.toString())
             is ColumnSchema.Group -> FieldType.GroupFieldType(process(columnSchema.schema, false, visibility).name, renderAsObject = true)
@@ -75,17 +67,9 @@
                 columnSchema.nullable,
                 renderAsList = true
             )
->>>>>>> 0896fa50
 
-                is ColumnSchema.Group -> FieldType.GroupFieldType(process(columnSchema.schema, false, visibility).name)
-
-                is ColumnSchema.Frame -> FieldType.FrameFieldType(
-                    process(columnSchema.schema, false, visibility).name,
-                    columnSchema.nullable,
-                )
-
-                else -> throw NotImplementedError()
-            }
+            else -> throw NotImplementedError()
+        }
 
         return schema.columns.asIterable().sortedBy { it.key }.flatMapIndexed { index, column ->
             val (columnName, columnSchema) = column
@@ -104,7 +88,6 @@
                 }
 
                 superFields.isNotEmpty() -> emptyList()
-
                 else -> {
                     val fieldName = generateValidFieldName(columnName, index, usedFieldNames)
                     usedFieldNames.add(fieldName.quotedIfNeeded)
@@ -143,21 +126,21 @@
                         newColumns.removeAll(bestMarker.first.columnNames.toSet())
                         baseMarkers += bestMarker.first
                         availableMarkers -= bestMarker.first
-                    } else {
-                        break
-                    }
+                    } else break
                 }
             }
             generateFields(scheme, visibility, baseMarkers)
-        } else {
-            generateFields(scheme, visibility)
-        }
+        } else generateFields(scheme, visibility)
         return Marker(name, isOpen, fields, baseMarkers.onlyLeafs(), visibility, emptyList(), emptyList())
     }
 
     private fun DataFrameSchema.getRequiredMarkers() = registeredMarkers.filterRequiredForSchema(this)
 
-    override fun process(schema: DataFrameSchema, isOpen: Boolean, visibility: MarkerVisibility): Marker {
+    override fun process(
+        schema: DataFrameSchema,
+        isOpen: Boolean,
+        visibility: MarkerVisibility,
+    ): Marker {
         val markerName: String
         val required = schema.getRequiredMarkers()
         val existingMarker = registeredMarkers.firstOrNull {
