package org.jetbrains.kotlinx.dataframe.api

import kotlinx.datetime.Instant
import kotlinx.datetime.LocalDate
import kotlinx.datetime.LocalDateTime
import kotlinx.datetime.TimeZone
import kotlinx.datetime.toLocalDateTime
import org.jetbrains.kotlinx.dataframe.AnyBaseCol
import org.jetbrains.kotlinx.dataframe.AnyCol
import org.jetbrains.kotlinx.dataframe.AnyFrame
import org.jetbrains.kotlinx.dataframe.ColumnsContainer
import org.jetbrains.kotlinx.dataframe.ColumnsSelector
import org.jetbrains.kotlinx.dataframe.DataColumn
import org.jetbrains.kotlinx.dataframe.DataFrame
import org.jetbrains.kotlinx.dataframe.DataRow
import org.jetbrains.kotlinx.dataframe.RowColumnExpression
import org.jetbrains.kotlinx.dataframe.RowValueExpression
<<<<<<< HEAD
import org.jetbrains.kotlinx.dataframe.annotations.HasSchema
import org.jetbrains.kotlinx.dataframe.annotations.Interpretable
import org.jetbrains.kotlinx.dataframe.annotations.Refine
=======
import org.jetbrains.kotlinx.dataframe.annotations.*
import org.jetbrains.kotlinx.dataframe.columns.ColumnGroup
>>>>>>> 0896fa50
import org.jetbrains.kotlinx.dataframe.columns.ColumnReference
import org.jetbrains.kotlinx.dataframe.columns.toColumnSet
import org.jetbrains.kotlinx.dataframe.dataTypes.IFRAME
import org.jetbrains.kotlinx.dataframe.dataTypes.IMG
import org.jetbrains.kotlinx.dataframe.exceptions.CellConversionException
import org.jetbrains.kotlinx.dataframe.exceptions.TypeConversionException
import org.jetbrains.kotlinx.dataframe.impl.api.Parsers
import org.jetbrains.kotlinx.dataframe.impl.api.convertRowColumnImpl
import org.jetbrains.kotlinx.dataframe.impl.api.convertToTypeImpl
import org.jetbrains.kotlinx.dataframe.impl.api.defaultTimeZone
import org.jetbrains.kotlinx.dataframe.impl.api.toLocalDate
import org.jetbrains.kotlinx.dataframe.impl.api.toLocalDateTime
import org.jetbrains.kotlinx.dataframe.impl.api.toLocalTime
import org.jetbrains.kotlinx.dataframe.impl.api.withRowCellImpl
import org.jetbrains.kotlinx.dataframe.impl.headPlusArray
import org.jetbrains.kotlinx.dataframe.io.toDataFrame
import org.jetbrains.kotlinx.dataframe.path
import java.math.BigDecimal
import java.net.URL
import java.time.LocalTime
import java.util.Locale
import kotlin.reflect.KProperty
import kotlin.reflect.KType
import kotlin.reflect.full.isSubtypeOf
import kotlin.reflect.full.withNullability
import kotlin.reflect.typeOf

@Interpretable("Convert0")
public fun <T, C> DataFrame<T>.convert(columns: ColumnsSelector<T, C>): Convert<T, C> = Convert(this, columns)

public fun <T, C> DataFrame<T>.convert(vararg columns: KProperty<C>): Convert<T, C> = convert { columns.toColumnSet() }

@Interpretable("Convert2")
public fun <T> DataFrame<T>.convert(vararg columns: String): Convert<T, Any?> = convert { columns.toColumnSet() }

public fun <T, C> DataFrame<T>.convert(vararg columns: ColumnReference<C>): Convert<T, C> =
    convert { columns.toColumnSet() }

public inline fun <T, C, reified R> DataFrame<T>.convert(
    firstCol: ColumnReference<C>,
    vararg cols: ColumnReference<C>,
    infer: Infer = Infer.Nulls,
    noinline expression: RowValueExpression<T, C, R>,
): DataFrame<T> = convert(*headPlusArray(firstCol, cols)).with(infer, expression)

public inline fun <T, C, reified R> DataFrame<T>.convert(
    firstCol: KProperty<C>,
    vararg cols: KProperty<C>,
    infer: Infer = Infer.Nulls,
    noinline expression: RowValueExpression<T, C, R>,
): DataFrame<T> = convert(*headPlusArray(firstCol, cols)).with(infer, expression)

@Interpretable("Convert6")
public inline fun <T, reified R> DataFrame<T>.convert(
    firstCol: String,
    vararg cols: String,
    infer: Infer = Infer.Nulls,
    noinline expression: RowValueExpression<T, Any?, R>,
): DataFrame<T> = convert(*headPlusArray(firstCol, cols)).with(infer, expression)

public inline fun <T, C, reified R> Convert<T, C?>.notNull(
    crossinline expression: RowValueExpression<T, C, R>,
): DataFrame<T> =
    with {
        if (it == null) {
            null
        } else {
            expression(this, it)
        }
    }

@HasSchema(schemaArg = 0)
public data class Convert<T, out C>(val df: DataFrame<T>, val columns: ColumnsSelector<T, C>) {
    public fun <R> cast(): Convert<T, R> = Convert(df, columns as ColumnsSelector<T, R>)

    @Interpretable("To0")
    public inline fun <reified D> to(): DataFrame<T> = to(typeOf<D>())
}

public fun <T> Convert<T, *>.to(type: KType): DataFrame<T> = to { it.convertTo(type) }

public fun <T, C> Convert<T, C>.to(columnConverter: DataFrame<T>.(DataColumn<C>) -> AnyBaseCol): DataFrame<T> =
    df.replace(columns).with { columnConverter(df, it) }

@Interpretable("With0")
public inline fun <T, C, reified R> Convert<T, C>.with(
    infer: Infer = Infer.Nulls,
    noinline rowConverter: RowValueExpression<T, C, R>,
): DataFrame<T> = withRowCellImpl(typeOf<R>(), infer, rowConverter)

@Refine
@Interpretable("With0")
public inline fun <T, C, reified R> Convert<T, C>.with(
    noinline rowConverter: RowValueExpression<T, C, R>,
): DataFrame<T> = with(Infer.Nulls, rowConverter)

public fun <T, C, R> Convert<T, DataRow<C>>.asFrame(body: ColumnsContainer<T>.(ColumnGroup<C>) -> DataFrame<R>): DataFrame<T> =
    to { body(this, it.asColumnGroup()).asColumnGroup(it.name()) }

public inline fun <T, C, reified R> Convert<T, C>.perRowCol(
    infer: Infer = Infer.Nulls,
    noinline expression: RowColumnExpression<T, C, R>,
): DataFrame<T> = convertRowColumnImpl(typeOf<R>(), infer, expression)

public inline fun <reified C> AnyCol.convertTo(): DataColumn<C> = convertTo(typeOf<C>()) as DataColumn<C>

public fun AnyCol.convertTo(newType: KType): AnyCol {
    val isTypesAreCorrect =
        this.type().withNullability(true).isSubtypeOf(typeOf<String?>()) &&
            newType.withNullability(true) == typeOf<Double?>()

    if (isTypesAreCorrect) {
        return (this as DataColumn<String?>).convertToDouble().setNullable(newType.isMarkedNullable)
    }
    return convertToTypeImpl(newType)
}

@JvmName("convertToLocalDateTimeFromT")
public fun <T : Any> DataColumn<T>.convertToLocalDateTime(): DataColumn<LocalDateTime> = convertTo()

public fun <T : Any> DataColumn<T?>.convertToLocalDateTime(): DataColumn<LocalDateTime?> = convertTo()

@JvmName("convertToLocalDateFromT")
public fun <T : Any> DataColumn<T>.convertToLocalDate(): DataColumn<LocalDate> = convertTo()

public fun <T : Any> DataColumn<T?>.convertToLocalDate(): DataColumn<LocalDate?> = convertTo()

@JvmName("convertToLocalTimeFromT")
public fun <T : Any> DataColumn<T>.convertToLocalTime(): DataColumn<LocalTime> = convertTo()

public fun <T : Any> DataColumn<T?>.convertToLocalTime(): DataColumn<LocalTime?> = convertTo()

@JvmName("convertToByteFromT")
public fun <T : Any> DataColumn<T>.convertToByte(): DataColumn<Byte> = convertTo()

public fun <T : Any> DataColumn<T?>.convertToByte(): DataColumn<Byte?> = convertTo()

@JvmName("convertToShortFromT")
public fun <T : Any> DataColumn<T>.convertToShort(): DataColumn<Short> = convertTo()

public fun <T : Any> DataColumn<T?>.convertToShort(): DataColumn<Short?> = convertTo()

@JvmName("convertToIntFromT")
public fun <T : Any> DataColumn<T>.convertToInt(): DataColumn<Int> = convertTo()

public fun <T : Any> DataColumn<T?>.convertToInt(): DataColumn<Int?> = convertTo()

@JvmName("convertToLongFromT")
public fun <T : Any> DataColumn<T>.convertToLong(): DataColumn<Long> = convertTo()

public fun <T : Any> DataColumn<T?>.convertToLong(): DataColumn<Long?> = convertTo()

@JvmName("convertToStringFromT")
public fun <T : Any> DataColumn<T>.convertToString(): DataColumn<String> = convertTo()

public fun <T : Any> DataColumn<T?>.convertToString(): DataColumn<String?> = convertTo()

@JvmName("convertToDoubleFromT")
public fun <T : Any> DataColumn<T>.convertToDouble(): DataColumn<Double> = convertTo()

public fun <T : Any> DataColumn<T?>.convertToDouble(): DataColumn<Double?> = convertTo()

/**
 * Parse String column to Double considering locale (number format).
 * If [locale] parameter is defined, it's number format is used for parsing.
 * If [locale] parameter is null, the current system locale is used. If column can not be parsed, then POSIX format is used.
 */
@JvmName("convertToDoubleFromString")
public fun DataColumn<String>.convertToDouble(locale: Locale? = null): DataColumn<Double> =
    this.castToNullable().convertToDouble(locale).castToNotNullable()

/**
 * Parse String column to Double considering locale (number format).
 * If [locale] parameter is defined, it's number format is used for parsing.
 * If [locale] parameter is null, the current system locale is used. If column can not be parsed, then POSIX format is used.
 */
@JvmName("convertToDoubleFromStringNullable")
public fun DataColumn<String?>.convertToDouble(locale: Locale? = null): DataColumn<Double?> {
    fun applyParser(parser: (String) -> Double?): DataColumn<Double?> {
        var currentRow = 0
        try {
            return mapIndexed { row, value ->
                currentRow = row
                value?.let {
                    parser(value.trim()) ?: throw TypeConversionException(
                        value = value,
                        from = typeOf<String>(),
                        to = typeOf<Double>(),
                        column = path,
                    )
                }
            }
        } catch (e: TypeConversionException) {
            throw CellConversionException(e.value, e.from, e.to, path, currentRow, e)
        }
    }

    return if (locale != null) {
        val explicitParser = Parsers.getDoubleParser(locale)
        applyParser(explicitParser)
    } else {
        try {
            val defaultParser = Parsers.getDoubleParser()
            applyParser(defaultParser)
        } catch (e: TypeConversionException) {
            val posixParser = Parsers.getDoubleParser(Locale.forLanguageTag("C.UTF-8"))
            applyParser(posixParser)
        }
    }
}

@JvmName("convertToFloatFromT")
public fun <T : Any> DataColumn<T>.convertToFloat(): DataColumn<Float> = convertTo()

public fun <T : Any> DataColumn<T?>.convertToFloat(): DataColumn<Float?> = convertTo()

@JvmName("convertToBigDecimalFromT")
public fun <T : Any> DataColumn<T>.convertToBigDecimal(): DataColumn<BigDecimal> = convertTo()

public fun <T : Any> DataColumn<T?>.convertToBigDecimal(): DataColumn<BigDecimal?> = convertTo()

@JvmName("convertToBooleanFromT")
public fun <T : Any> DataColumn<T>.convertToBoolean(): DataColumn<Boolean> = convertTo()

public fun <T : Any> DataColumn<T?>.convertToBoolean(): DataColumn<Boolean?> = convertTo()

// region convert URL

public fun <T, R : URL?> Convert<T, R>.toIFrame(
    border: Boolean = false,
    width: Int? = null,
    height: Int? = null,
): DataFrame<T> = to { it.map { IFRAME(it.toString(), border, width, height) } }

public fun <T, R : URL?> Convert<T, R>.toImg(width: Int? = null, height: Int? = null): DataFrame<T> =
    to { it.map { IMG(it.toString(), width, height) } }

// endregion

// region toURL

public fun DataColumn<String>.convertToURL(): DataColumn<URL> = map { URL(it) }

@JvmName("convertToURLFromStringNullable")
public fun DataColumn<String?>.convertToURL(): DataColumn<URL?> = map { it?.let { URL(it) } }

public fun <T, R : String?> Convert<T, R>.toURL(): DataFrame<T> = to { it.convertToURL() }

// endregion

// region toInstant

public fun DataColumn<String>.convertToInstant(): DataColumn<Instant> = map { Instant.parse(it) }

@JvmName("convertToInstantFromStringNullable")
public fun DataColumn<String?>.convertToInstant(): DataColumn<Instant?> = map { it?.let { Instant.parse(it) } }

public fun <T, R : String?> Convert<T, R>.toInstant(): DataFrame<T> = to { it.convertToInstant() }

// endregion

// region toLocalDate

@JvmName("convertToLocalDateFromLong")
public fun DataColumn<Long>.convertToLocalDate(zone: TimeZone = defaultTimeZone): DataColumn<LocalDate> =
    map { it.toLocalDate(zone) }

public fun DataColumn<Long?>.convertToLocalDate(zone: TimeZone = defaultTimeZone): DataColumn<LocalDate?> =
    map { it?.toLocalDate(zone) }

@JvmName("convertToLocalDateFromInt")
public fun DataColumn<Int>.convertToLocalDate(zone: TimeZone = defaultTimeZone): DataColumn<LocalDate> =
    map { it.toLong().toLocalDate(zone) }

@JvmName("convertToLocalDateFromIntNullable")
public fun DataColumn<Int?>.convertToLocalDate(zone: TimeZone = defaultTimeZone): DataColumn<LocalDate?> =
    map { it?.toLong()?.toLocalDate(zone) }

@JvmName("convertToLocalDateFromString")
public fun DataColumn<String>.convertToLocalDate(
    pattern: String? = null,
    locale: Locale? = null,
): DataColumn<LocalDate> {
    val converter = Parsers.getDateTimeConverter(LocalDate::class, pattern, locale)
    return map { converter(it.trim()) ?: error("Can't convert `$it` to LocalDate") }
}

@JvmName("convertToLocalDateFromStringNullable")
public fun DataColumn<String?>.convertToLocalDate(
    pattern: String? = null,
    locale: Locale? = null,
): DataColumn<LocalDate?> {
    val converter = Parsers.getDateTimeConverter(LocalDate::class, pattern, locale)
    return map { it?.let { converter(it.trim()) ?: error("Can't convert `$it` to LocalDate") } }
}

@JvmName("toLocalDateFromTLong")
public fun <T, R : Long?> Convert<T, R>.toLocalDate(zone: TimeZone = defaultTimeZone): DataFrame<T> =
    to { it.convertToLocalDate(zone) }

@JvmName("toLocalDateFromTInt")
public fun <T, R : Int?> Convert<T, R>.toLocalDate(zone: TimeZone = defaultTimeZone): DataFrame<T> =
    to { it.convertToLocalDate(zone) }

public fun <T, R : String?> Convert<T, R>.toLocalDate(pattern: String? = null, locale: Locale? = null): DataFrame<T> =
    to { it.convertToLocalDate(pattern, locale) }

public fun <T> Convert<T, *>.toLocalDate(): DataFrame<T> = to { it.convertTo<LocalDate>() }

// endregion

// region toLocalTime

@JvmName("convertToLocalTimeFromLong")
public fun DataColumn<Long>.convertToLocalTime(zone: TimeZone = defaultTimeZone): DataColumn<LocalTime> =
    map { it.toLocalTime(zone) }

public fun DataColumn<Long?>.convertToLocalTime(zone: TimeZone = defaultTimeZone): DataColumn<LocalTime?> =
    map { it?.toLocalTime(zone) }

@JvmName("convertToLocalTimeFromInt")
public fun DataColumn<Int>.convertToLocalTime(zone: TimeZone = defaultTimeZone): DataColumn<LocalTime> =
    map { it.toLong().toLocalTime(zone) }

@JvmName("convertToLocalTimeIntNullable")
public fun DataColumn<Int?>.convertToLocalTime(zone: TimeZone = defaultTimeZone): DataColumn<LocalTime?> =
    map { it?.toLong()?.toLocalTime(zone) }

@JvmName("convertToLocalTimeFromString")
public fun DataColumn<String>.convertToLocalTime(
    pattern: String? = null,
    locale: Locale? = null,
): DataColumn<LocalTime> {
    val converter = Parsers.getDateTimeConverter(LocalTime::class, pattern, locale)
    return map { converter(it.trim()) ?: error("Can't convert `$it` to LocalTime") }
}

@JvmName("convertToLocalTimeFromStringNullable")
public fun DataColumn<String?>.convertToLocalTime(
    pattern: String? = null,
    locale: Locale? = null,
): DataColumn<LocalTime?> {
    val converter = Parsers.getDateTimeConverter(LocalTime::class, pattern, locale)
    return map { it?.let { converter(it.trim()) ?: error("Can't convert `$it` to LocalTime") } }
}

@JvmName("toLocalTimeFromTLong")
public fun <T, R : Long?> Convert<T, R>.toLocalTime(zone: TimeZone = defaultTimeZone): DataFrame<T> =
    to { it.convertToLocalTime(zone) }

@JvmName("toLocalTimeFromTInt")
public fun <T, R : Int?> Convert<T, R>.toLocalTime(zone: TimeZone = defaultTimeZone): DataFrame<T> =
    to { it.convertToLocalTime(zone) }

public fun <T, R : String?> Convert<T, R>.toLocalTime(pattern: String? = null, locale: Locale? = null): DataFrame<T> =
    to { it.convertToLocalTime(pattern, locale) }

public fun <T> Convert<T, *>.toLocalTime(): DataFrame<T> = to { it.convertTo<LocalTime>() }

// endregion

// region toLocalDateTime

@JvmName("convertToLocalDateTimeFromLong")
public fun DataColumn<Long>.convertToLocalDateTime(zone: TimeZone = defaultTimeZone): DataColumn<LocalDateTime> =
    map { it.toLocalDateTime(zone) }

public fun DataColumn<Long?>.convertToLocalDateTime(zone: TimeZone = defaultTimeZone): DataColumn<LocalDateTime?> =
    map { it?.toLocalDateTime(zone) }

@JvmName("convertToLocalDateTimeFromInstant")
public fun DataColumn<Instant>.convertToLocalDateTime(zone: TimeZone = defaultTimeZone): DataColumn<LocalDateTime> =
    map { it.toLocalDateTime(zone) }

@JvmName("convertToLocalDateTimeFromInstantNullable")
public fun DataColumn<Instant?>.convertToLocalDateTime(zone: TimeZone = defaultTimeZone): DataColumn<LocalDateTime?> =
    map { it?.toLocalDateTime(zone) }

@JvmName("convertToLocalDateTimeFromInt")
public fun DataColumn<Int>.convertToLocalDateTime(zone: TimeZone = defaultTimeZone): DataColumn<LocalDateTime> =
    map { it.toLong().toLocalDateTime(zone) }

@JvmName("convertToLocalDateTimeFromIntNullable")
public fun DataColumn<Int?>.convertToLocalDateTime(zone: TimeZone = defaultTimeZone): DataColumn<LocalDateTime?> =
    map { it?.toLong()?.toLocalDateTime(zone) }

@JvmName("convertToLocalDateTimeFromString")
public fun DataColumn<String>.convertToLocalDateTime(
    pattern: String? = null,
    locale: Locale? = null,
): DataColumn<LocalDateTime> {
    val converter = Parsers.getDateTimeConverter(LocalDateTime::class, pattern, locale)
    return map { converter(it.trim()) ?: error("Can't convert `$it` to LocalDateTime") }
}

@JvmName("convertToLocalDateTimeFromStringNullable")
public fun DataColumn<String?>.convertToLocalDateTime(
    pattern: String? = null,
    locale: Locale? = null,
): DataColumn<LocalDateTime?> {
    val converter = Parsers.getDateTimeConverter(LocalDateTime::class, pattern, locale)
    return map { it?.let { converter(it.trim()) ?: error("Can't convert `$it` to LocalDateTime") } }
}

@JvmName("toLocalDateTimeFromTLong")
public fun <T, R : Long?> Convert<T, R>.toLocalDateTime(zone: TimeZone = defaultTimeZone): DataFrame<T> =
    to { it.convertToLocalDateTime(zone) }

@JvmName("toLocalDateTimeFromTInstant")
public fun <T, R : Instant?> Convert<T, R>.toLocalDateTime(zone: TimeZone = defaultTimeZone): DataFrame<T> =
    to { it.convertToLocalDateTime(zone) }

@JvmName("toLocalDateTimeFromTInt")
public fun <T, R : Int?> Convert<T, R>.toLocalDateTime(zone: TimeZone = defaultTimeZone): DataFrame<T> =
    to { it.convertToLocalDateTime(zone) }

public fun <T, R : String?> Convert<T, R>.toLocalDateTime(
    pattern: String? = null,
    locale: Locale? = null,
): DataFrame<T> = to { it.convertToLocalDateTime(pattern, locale) }

public fun <T> Convert<T, *>.toLocalDateTime(): DataFrame<T> = to { it.convertTo<LocalDateTime>() }

// endregion

@JvmName("toIntTAny")
public fun <T> Convert<T, Any>.toInt(): DataFrame<T> = to<Int>()

public fun <T> Convert<T, Any?>.toInt(): DataFrame<T> = to<Int?>()

@JvmName("toLongTAny")
public fun <T> Convert<T, Any>.toLong(): DataFrame<T> = to<Long>()

public fun <T> Convert<T, Any?>.toLong(): DataFrame<T> = to<Long?>()

@JvmName("toStrTAny")
public fun <T> Convert<T, Any>.toStr(): DataFrame<T> = to<String>()

public fun <T> Convert<T, Any?>.toStr(): DataFrame<T> = to<String?>()

@JvmName("toDoubleTAny")
public fun <T> Convert<T, Any>.toDouble(): DataFrame<T> = to<Double>()

public fun <T> Convert<T, Any?>.toDouble(): DataFrame<T> = to<Double?>()

@JvmName("toFloatTAny")
public fun <T> Convert<T, Any>.toFloat(): DataFrame<T> = to<Float>()

public fun <T> Convert<T, Any?>.toFloat(): DataFrame<T> = to<Float?>()

@JvmName("toBigDecimalTAny")
public fun <T> Convert<T, Any>.toBigDecimal(): DataFrame<T> = to<BigDecimal>()

public fun <T> Convert<T, Any?>.toBigDecimal(): DataFrame<T> = to<BigDecimal?>()

@JvmName("toBooleanTAny")
public fun <T> Convert<T, Any>.toBoolean(): DataFrame<T> = to<Boolean>()

public fun <T> Convert<T, Any?>.toBoolean(): DataFrame<T> = to<Boolean?>()

public fun <T, C> Convert<T, List<List<C>>>.toDataFrames(containsColumns: Boolean = false): DataFrame<T> =
    to { it.toDataFrames(containsColumns) }

public fun <T> DataColumn<List<List<T>>>.toDataFrames(containsColumns: Boolean = false): DataColumn<AnyFrame> =
    map { it.toDataFrame(containsColumns) }<|MERGE_RESOLUTION|>--- conflicted
+++ resolved
@@ -15,14 +15,8 @@
 import org.jetbrains.kotlinx.dataframe.DataRow
 import org.jetbrains.kotlinx.dataframe.RowColumnExpression
 import org.jetbrains.kotlinx.dataframe.RowValueExpression
-<<<<<<< HEAD
-import org.jetbrains.kotlinx.dataframe.annotations.HasSchema
-import org.jetbrains.kotlinx.dataframe.annotations.Interpretable
-import org.jetbrains.kotlinx.dataframe.annotations.Refine
-=======
 import org.jetbrains.kotlinx.dataframe.annotations.*
 import org.jetbrains.kotlinx.dataframe.columns.ColumnGroup
->>>>>>> 0896fa50
 import org.jetbrains.kotlinx.dataframe.columns.ColumnReference
 import org.jetbrains.kotlinx.dataframe.columns.toColumnSet
 import org.jetbrains.kotlinx.dataframe.dataTypes.IFRAME
@@ -43,7 +37,7 @@
 import java.math.BigDecimal
 import java.net.URL
 import java.time.LocalTime
-import java.util.Locale
+import java.util.*
 import kotlin.reflect.KProperty
 import kotlin.reflect.KType
 import kotlin.reflect.full.isSubtypeOf
@@ -51,9 +45,11 @@
 import kotlin.reflect.typeOf
 
 @Interpretable("Convert0")
-public fun <T, C> DataFrame<T>.convert(columns: ColumnsSelector<T, C>): Convert<T, C> = Convert(this, columns)
-
-public fun <T, C> DataFrame<T>.convert(vararg columns: KProperty<C>): Convert<T, C> = convert { columns.toColumnSet() }
+public fun <T, C> DataFrame<T>.convert(columns: ColumnsSelector<T, C>): Convert<T, C> =
+    Convert(this, columns)
+
+public fun <T, C> DataFrame<T>.convert(vararg columns: KProperty<C>): Convert<T, C> =
+    convert { columns.toColumnSet() }
 
 @Interpretable("Convert2")
 public fun <T> DataFrame<T>.convert(vararg columns: String): Convert<T, Any?> = convert { columns.toColumnSet() }
@@ -66,14 +62,16 @@
     vararg cols: ColumnReference<C>,
     infer: Infer = Infer.Nulls,
     noinline expression: RowValueExpression<T, C, R>,
-): DataFrame<T> = convert(*headPlusArray(firstCol, cols)).with(infer, expression)
+): DataFrame<T> =
+    convert(*headPlusArray(firstCol, cols)).with(infer, expression)
 
 public inline fun <T, C, reified R> DataFrame<T>.convert(
     firstCol: KProperty<C>,
     vararg cols: KProperty<C>,
     infer: Infer = Infer.Nulls,
     noinline expression: RowValueExpression<T, C, R>,
-): DataFrame<T> = convert(*headPlusArray(firstCol, cols)).with(infer, expression)
+): DataFrame<T> =
+    convert(*headPlusArray(firstCol, cols)).with(infer, expression)
 
 @Interpretable("Convert6")
 public inline fun <T, reified R> DataFrame<T>.convert(
@@ -81,17 +79,13 @@
     vararg cols: String,
     infer: Infer = Infer.Nulls,
     noinline expression: RowValueExpression<T, Any?, R>,
-): DataFrame<T> = convert(*headPlusArray(firstCol, cols)).with(infer, expression)
-
-public inline fun <T, C, reified R> Convert<T, C?>.notNull(
-    crossinline expression: RowValueExpression<T, C, R>,
 ): DataFrame<T> =
+    convert(*headPlusArray(firstCol, cols)).with(infer, expression)
+
+public inline fun <T, C, reified R> Convert<T, C?>.notNull(crossinline expression: RowValueExpression<T, C, R>): DataFrame<T> =
     with {
-        if (it == null) {
-            null
-        } else {
-            expression(this, it)
-        }
+        if (it == null) null
+        else expression(this, it)
     }
 
 @HasSchema(schemaArg = 0)
@@ -111,12 +105,13 @@
 public inline fun <T, C, reified R> Convert<T, C>.with(
     infer: Infer = Infer.Nulls,
     noinline rowConverter: RowValueExpression<T, C, R>,
-): DataFrame<T> = withRowCellImpl(typeOf<R>(), infer, rowConverter)
+): DataFrame<T> =
+    withRowCellImpl(typeOf<R>(), infer, rowConverter)
 
 @Refine
 @Interpretable("With0")
 public inline fun <T, C, reified R> Convert<T, C>.with(
-    noinline rowConverter: RowValueExpression<T, C, R>,
+    noinline rowConverter: RowValueExpression<T, C, R>
 ): DataFrame<T> = with(Infer.Nulls, rowConverter)
 
 public fun <T, C, R> Convert<T, DataRow<C>>.asFrame(body: ColumnsContainer<T>.(ColumnGroup<C>) -> DataFrame<R>): DataFrame<T> =
@@ -125,14 +120,14 @@
 public inline fun <T, C, reified R> Convert<T, C>.perRowCol(
     infer: Infer = Infer.Nulls,
     noinline expression: RowColumnExpression<T, C, R>,
-): DataFrame<T> = convertRowColumnImpl(typeOf<R>(), infer, expression)
+): DataFrame<T> =
+    convertRowColumnImpl(typeOf<R>(), infer, expression)
 
 public inline fun <reified C> AnyCol.convertTo(): DataColumn<C> = convertTo(typeOf<C>()) as DataColumn<C>
 
 public fun AnyCol.convertTo(newType: KType): AnyCol {
-    val isTypesAreCorrect =
-        this.type().withNullability(true).isSubtypeOf(typeOf<String?>()) &&
-            newType.withNullability(true) == typeOf<Double?>()
+    val isTypesAreCorrect = this.type().withNullability(true)
+        .isSubtypeOf(typeOf<String?>()) && newType.withNullability(true) == typeOf<Double?>()
 
     if (isTypesAreCorrect) {
         return (this as DataColumn<String?>).convertToDouble().setNullable(newType.isMarkedNullable)
@@ -191,8 +186,9 @@
  * If [locale] parameter is null, the current system locale is used. If column can not be parsed, then POSIX format is used.
  */
 @JvmName("convertToDoubleFromString")
-public fun DataColumn<String>.convertToDouble(locale: Locale? = null): DataColumn<Double> =
-    this.castToNullable().convertToDouble(locale).castToNotNullable()
+public fun DataColumn<String>.convertToDouble(locale: Locale? = null): DataColumn<Double> {
+    return this.castToNullable().convertToDouble(locale).castToNotNullable()
+}
 
 /**
  * Parse String column to Double considering locale (number format).
@@ -211,7 +207,7 @@
                         value = value,
                         from = typeOf<String>(),
                         to = typeOf<Double>(),
-                        column = path,
+                        column = path
                     )
                 }
             }
@@ -264,10 +260,14 @@
 
 // region toURL
 
-public fun DataColumn<String>.convertToURL(): DataColumn<URL> = map { URL(it) }
+public fun DataColumn<String>.convertToURL(): DataColumn<URL> {
+    return map { URL(it) }
+}
 
 @JvmName("convertToURLFromStringNullable")
-public fun DataColumn<String?>.convertToURL(): DataColumn<URL?> = map { it?.let { URL(it) } }
+public fun DataColumn<String?>.convertToURL(): DataColumn<URL?> {
+    return map { it?.let { URL(it) } }
+}
 
 public fun <T, R : String?> Convert<T, R>.toURL(): DataFrame<T> = to { it.convertToURL() }
 
@@ -275,10 +275,14 @@
 
 // region toInstant
 
-public fun DataColumn<String>.convertToInstant(): DataColumn<Instant> = map { Instant.parse(it) }
+public fun DataColumn<String>.convertToInstant(): DataColumn<Instant> {
+    return map { Instant.parse(it) }
+}
 
 @JvmName("convertToInstantFromStringNullable")
-public fun DataColumn<String?>.convertToInstant(): DataColumn<Instant?> = map { it?.let { Instant.parse(it) } }
+public fun DataColumn<String?>.convertToInstant(): DataColumn<Instant?> {
+    return map { it?.let { Instant.parse(it) } }
+}
 
 public fun <T, R : String?> Convert<T, R>.toInstant(): DataFrame<T> = to { it.convertToInstant() }
 
