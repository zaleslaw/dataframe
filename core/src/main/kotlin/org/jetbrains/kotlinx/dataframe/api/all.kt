package org.jetbrains.kotlinx.dataframe.api

import org.jetbrains.kotlinx.dataframe.AnyCol
import org.jetbrains.kotlinx.dataframe.AnyColumnReference
import org.jetbrains.kotlinx.dataframe.AnyRow
import org.jetbrains.kotlinx.dataframe.ColumnFilter
import org.jetbrains.kotlinx.dataframe.ColumnSelector
import org.jetbrains.kotlinx.dataframe.DataColumn
import org.jetbrains.kotlinx.dataframe.DataFrame
import org.jetbrains.kotlinx.dataframe.DataRow
import org.jetbrains.kotlinx.dataframe.Predicate
import org.jetbrains.kotlinx.dataframe.RowFilter
import org.jetbrains.kotlinx.dataframe.annotations.Interpretable
import org.jetbrains.kotlinx.dataframe.api.AllColumnsSelectionDsl.CommonAllSubsetDocs.BehaviorArg
import org.jetbrains.kotlinx.dataframe.api.AllColumnsSelectionDsl.CommonAllSubsetDocs.ColumnDoesNotExistArg
import org.jetbrains.kotlinx.dataframe.api.AllColumnsSelectionDsl.CommonAllSubsetDocs.ExampleArg
import org.jetbrains.kotlinx.dataframe.api.AllColumnsSelectionDsl.CommonAllSubsetDocs.FunctionArg
import org.jetbrains.kotlinx.dataframe.api.AllColumnsSelectionDsl.CommonAllSubsetDocs.FunctionColsArg
import org.jetbrains.kotlinx.dataframe.api.AllColumnsSelectionDsl.CommonAllSubsetDocs.TitleArg
import org.jetbrains.kotlinx.dataframe.api.AllColumnsSelectionDsl.Grammar
import org.jetbrains.kotlinx.dataframe.api.AllColumnsSelectionDsl.Grammar.After
import org.jetbrains.kotlinx.dataframe.api.AllColumnsSelectionDsl.Grammar.Before
import org.jetbrains.kotlinx.dataframe.api.AllColumnsSelectionDsl.Grammar.ColumnGroupName
import org.jetbrains.kotlinx.dataframe.api.AllColumnsSelectionDsl.Grammar.ColumnSetName
import org.jetbrains.kotlinx.dataframe.api.AllColumnsSelectionDsl.Grammar.From
import org.jetbrains.kotlinx.dataframe.api.AllColumnsSelectionDsl.Grammar.PlainDslName
import org.jetbrains.kotlinx.dataframe.api.AllColumnsSelectionDsl.Grammar.UpTo
import org.jetbrains.kotlinx.dataframe.columns.ColumnGroup
import org.jetbrains.kotlinx.dataframe.columns.ColumnPath
import org.jetbrains.kotlinx.dataframe.columns.ColumnSet
import org.jetbrains.kotlinx.dataframe.columns.ColumnWithPath
import org.jetbrains.kotlinx.dataframe.columns.ColumnsResolver
import org.jetbrains.kotlinx.dataframe.columns.SingleColumn
import org.jetbrains.kotlinx.dataframe.columns.isSingleColumnWithGroup
import org.jetbrains.kotlinx.dataframe.columns.size
import org.jetbrains.kotlinx.dataframe.columns.values
import org.jetbrains.kotlinx.dataframe.documentation.AccessApiLink
import org.jetbrains.kotlinx.dataframe.documentation.DslGrammarTemplateColumnsSelectionDsl.DslGrammarTemplate
import org.jetbrains.kotlinx.dataframe.documentation.ExcludeFromSources
import org.jetbrains.kotlinx.dataframe.documentation.Indent
import org.jetbrains.kotlinx.dataframe.documentation.Issues
import org.jetbrains.kotlinx.dataframe.documentation.LineBreak
import org.jetbrains.kotlinx.dataframe.impl.columns.TransformableColumnSet
import org.jetbrains.kotlinx.dataframe.impl.columns.addPath
import org.jetbrains.kotlinx.dataframe.impl.columns.onResolve
import org.jetbrains.kotlinx.dataframe.impl.columns.transform
import org.jetbrains.kotlinx.dataframe.impl.owner
import org.jetbrains.kotlinx.dataframe.util.COL_SELECT_DSL_ALL_COLS
import org.jetbrains.kotlinx.dataframe.util.COL_SELECT_DSL_ALL_COLS_AFTER
import org.jetbrains.kotlinx.dataframe.util.COL_SELECT_DSL_ALL_COLS_AFTER_REPLACE
import org.jetbrains.kotlinx.dataframe.util.COL_SELECT_DSL_ALL_COLS_BEFORE
import org.jetbrains.kotlinx.dataframe.util.COL_SELECT_DSL_ALL_COLS_BEFORE_REPLACE
import org.jetbrains.kotlinx.dataframe.util.COL_SELECT_DSL_ALL_COLS_FROM
import org.jetbrains.kotlinx.dataframe.util.COL_SELECT_DSL_ALL_COLS_FROM_REPLACE
import org.jetbrains.kotlinx.dataframe.util.COL_SELECT_DSL_ALL_COLS_REPLACE
import org.jetbrains.kotlinx.dataframe.util.COL_SELECT_DSL_ALL_COLS_UP_TO
import org.jetbrains.kotlinx.dataframe.util.COL_SELECT_DSL_ALL_COLS_UP_TO_REPLACE
import org.jetbrains.kotlinx.dataframe.util.COL_SELECT_DSL_ALL_FROM
import org.jetbrains.kotlinx.dataframe.util.COL_SELECT_DSL_ALL_FROM_REPLACE
import org.jetbrains.kotlinx.dataframe.util.COL_SELECT_DSL_ALL_UP_TO
import org.jetbrains.kotlinx.dataframe.util.COL_SELECT_DSL_ALL_UP_TO_REPLACE
import kotlin.reflect.KProperty

// region DataColumn

/** Returns `true` if all [values] match the given [predicate] or [values] is empty. */
public fun <T> DataColumn<T>.all(predicate: Predicate<T>): Boolean = values.all(predicate)

/** Returns `true` if all [values] are `null` or [values] is empty. */
public fun <C> DataColumn<C>.allNulls(): Boolean = size == 0 || all { it == null }

// endregion

// region DataRow

public fun AnyRow.allNA(): Boolean = owner.columns().all { it[index()].isNA }

// endregion

// region DataFrame

/** Returns `true` if all [rows] match the given [predicate] or [rows] is empty. */
public fun <T> DataFrame<T>.all(predicate: RowFilter<T>): Boolean = rows().all { predicate(it, it) }

// endregion

// region ColumnsSelectionDsl

/**
 * ## All Flavors of All (Cols) {@include [ColumnsSelectionDslLink]}
 *
 * See [Grammar] for all functions in this interface.
 * @param _UNUSED {@include [Issues.ConflictingOverloadsK2Link]}
 */
public interface AllColumnsSelectionDsl<out _UNUSED> {

    /**
     * ## Grammar of All Flavors of All (Cols):
     *
     * @include [DslGrammarTemplate]
     * {@set [DslGrammarTemplate.DefinitionsArg]
     *  {@include [DslGrammarTemplate.ColumnSetDef]}
     *  {@include [LineBreak]}
     *  {@include [DslGrammarTemplate.ColumnGroupDef]}
     *  {@include [LineBreak]}
     *  {@include [DslGrammarTemplate.ColumnDef]}
     *  {@include [LineBreak]}
     *  {@include [DslGrammarTemplate.ColumnSelectorDef]}
     *  {@include [LineBreak]}
     *  {@include [DslGrammarTemplate.ConditionDef]}
     * }
     *
     * {@set [DslGrammarTemplate.PlainDslFunctionsArg]
     *  {@include [PlainDslName]}**`()`**
     *
     *  `| `**`all`**`(`{@include [Before]}`|`{@include [After]}`|`{@include [From]}`|`{@include [UpTo]}`) ( `**`(`**{@include [DslGrammarTemplate.ColumnRef]}**`)`**`  |  `**`{ `**{@include [DslGrammarTemplate.ColumnSelectorRef]}**` \}`**` )`
     * }
     *
     * {@set [DslGrammarTemplate.ColumnSetFunctionsArg]
     *  {@include [Indent]}{@include [ColumnSetName]}**`()`**
     *
     *  {@include [Indent]}`| `**`.all`**`(`{@include [Before]}`|`{@include [After]}`|`{@include [From]}`|`{@include [UpTo]}`) ( `**`(`**{@include [DslGrammarTemplate.ColumnRef]}**`)`**`  |  `**`{ `**{@include [DslGrammarTemplate.ConditionRef]}**` \}`**` )`
     * }
     *
     * {@set [DslGrammarTemplate.ColumnGroupFunctionsArg]
     *  {@include [Indent]}{@include [ColumnGroupName]}**`()`**
     *
     *  {@include [Indent]}`| `**`.allCols`**`(`{@include [Before]}`|`{@include [After]}`|`{@include [From]}`|`{@include [UpTo]}`) ( `**`(`**{@include [DslGrammarTemplate.ColumnRef]}**`)`**`  |  `**`{ `**{@include [DslGrammarTemplate.ColumnSelectorRef]}**` \}`**` )`
     * }
     */
    public interface Grammar {

        /** [**`all`**][ColumnsSelectionDsl.all] */
        public interface PlainDslName

        /** __`.`__[**`all`**][ColumnsSelectionDsl.all] */
        public interface ColumnSetName

        /** __`.`__[**`allCols`**][ColumnsSelectionDsl.allCols] */
        public interface ColumnGroupName

        /** [**`Before`**][ColumnsSelectionDsl.allColsBefore] */
        public interface Before

        /** [**`After`**][ColumnsSelectionDsl.allAfter] */
        public interface After

        /** [**`From`**][ColumnsSelectionDsl.allColsFrom] */
        public interface From

        /** [**`UpTo`**][ColumnsSelectionDsl.allColsUpTo] */
        public interface UpTo
    }

    /**
     * #### Flavors of All (Cols):
     *
     * - [`all(Cols)`][ColumnsSelectionDsl.allCols]`()`:
     *     All columns
     *
     * - [`all(Cols)Before`][ColumnsSelectionDsl.allColsBefore]`(column)`:
     *     All columns before the specified column, excluding that column
     *
     * - [`all(Cols)After`][ColumnsSelectionDsl.allColsAfter]`(column)`:
     *     All columns after the specified column, excluding that column
     *
     * - [`all(Cols)From`][ColumnsSelectionDsl.allColsFrom]`(column)`:
     *     All columns from the specified column, including that column
     *
     * - [`all(Cols)UpTo`][ColumnsSelectionDsl.allColsUpTo]`(column)`:
     *     All columns up to the specified column, including that column
     */
    @ExcludeFromSources
    private interface AllFlavors

    /**
     * ## {@get [TitleArg]}
     *
     * Creates a new [ColumnSet] that contains a subset of columns from [this\],
     * containing all columns {@get [BehaviorArg]}.
     *
     * [column\] can be specified both relative to the current [ColumnGroup] or the outer scope and
     * can be referenced using any {@include [AccessApiLink]}.
     *
     * If [column\] does not exist, {@get [ColumnDoesNotExistArg]}.
     * {@include [LineBreak]}
     * NOTE: Using the `{}` overloads of these functions requires a [ColumnSelector]
     * in the Plain DSL and on [column groups][ColumnGroup].
     * On [ColumnSets][ColumnSet] it requires a [ColumnFilter] instead.
     *
     * ### Check out: [Grammar]
     *
     * #### For example:
     *
     * `df.`[select][DataFrame.select]`  {  `[{@get [FunctionArg]}][ColumnsSelectionDsl.{@get [FunctionArg]}]`("someColumn") }`
     *
     * `df.`[select][DataFrame.select]`  {  `[colGroup][ColumnsSelectionDsl.colGroup]`(Type::myColGroup).`[{@get [FunctionColsArg]}][SingleColumn.{@get [FunctionColsArg]}]`(someColumn) }`
     *
     * `df.`[select][DataFrame.select]`  {  `[colsOf][ColumnsSelectionDsl.colsOf]`<`[Int][Int]`>().`[{@get [FunctionArg]}][ColumnSet.{@get [FunctionArg]}]`(Type::someColumn) }`
     *
     * #### Examples for this overload:
     *
     * {@get [ExampleArg]}
     *
     * {@include [AllFlavors]}
     *
     * @return A new [ColumnSet] containing all columns {@get [BehaviorArg]}.
     * @see [allBefore\]
     * @see [allAfter\]
     * @see [allFrom\]
     * @see [allUpTo\]
     * @see [ColumnsSelectionDsl.allExcept\]
     * @see [all\]
     * @see [cols\]
     */
    @ExcludeFromSources
    private interface CommonAllSubsetDocs {

        // The title of the function, a.k.a. "All (Cols) After"
        interface TitleArg

        // The exact name of the function, a.k.a. "allAfter"
        interface FunctionArg

        // The exact name of the function, a.k.a. "allColsAfter"
        interface FunctionColsArg

        /*
         * Small line of text explaining the behavior of the function,
         * a.k.a. "after [column\], excluding [column\]"
         */
        interface BehaviorArg

        /*
         * Small line of text explaining what happens if `column` does not exist.
         */
        interface ColumnDoesNotExistArg

        // Example argument
        interface ExampleArg
    }

    // region all

    /**
     * ## All (Cols)
     *
     * Creates a new [ColumnSet] that contains all columns from [this\],
     * the opposite of [none][ColumnsSelectionDsl.none].
     *
     * This makes the function equivalent to [cols()][ColumnsSelectionDsl.cols] without filter.
     *
     * This function operates solely on columns at the top-level.
     *
     * NOTE: For [column groups][ColumnGroup], `all` is named `allCols` instead to avoid confusion.
     *
     * ### Check out: [Grammar]
     *
     * #### For example:
     * `df.`[move][DataFrame.move]`  {  `[all][ColumnsSelectionDsl.all]`() }.`[under][MoveClause.under]`("info")`
     *
     * `df.`[select][DataFrame.select]` { myGroup.`[allCols][SingleColumn.allCols]`() }`
     *
     * #### Examples for this overload:
     *
     * {@get [CommonAllDocs.Examples]}
     *
     * {@include [AllFlavors]}
     *
     * @see [ColumnsSelectionDsl.rangeTo\]
     * @see [ColumnsSelectionDsl.allBefore\]
     * @see [ColumnsSelectionDsl.allAfter\]
     * @see [ColumnsSelectionDsl.allFrom\]
     * @see [ColumnsSelectionDsl.allUpTo\]
     * @see [ColumnsSelectionDsl.allExcept\]
     * @see [ColumnsSelectionDsl.cols\]
     */
    @ExcludeFromSources
    private interface CommonAllDocs {

        /** Example argument */
        interface Examples
    }

    /**
     * @include [CommonAllDocs]
     * @set [CommonAllDocs.Examples]
     *
     * `df.`[select][DataFrame.select]`  {  `[cols][ColumnsSelectionDsl.cols]`  { "a" in  `[name][ColumnWithPath.name]` }.`[all][ColumnSet.all]`() }`
     * {@include [LineBreak]}
     * NOTE: This is an identity call and can be omitted in most cases.
     */
    @Suppress("UNCHECKED_CAST")
    public fun <C> ColumnSet<C>.all(): TransformableColumnSet<C> = allColumnsInternal() as TransformableColumnSet<C>

    /**
     * @include [CommonAllDocs]
     * @set [CommonAllDocs.Examples]
     *
     * `df.`[select][DataFrame.select]`  {  `[all][ColumnsSelectionDsl.all]`() }`
     */
<<<<<<< HEAD
    public fun ColumnsSelectionDsl<*>.all(): TransformableColumnSet<*> = asSingleColumn().allColumnsInternal()
=======
    @Interpretable("All0")
    public fun ColumnsSelectionDsl<*>.all(): TransformableColumnSet<*> =
        asSingleColumn().allColumnsInternal()
>>>>>>> 0896fa50

    /**
     * @include [CommonAllDocs]
     * @set [CommonAllDocs.Examples]
     *
     * `df.`[select][DataFrame.select]` { myGroup.`[allCols][SingleColumn.allCols]`() }`
     */
    public fun SingleColumn<DataRow<*>>.allCols(): TransformableColumnSet<*> =
        ensureIsColumnGroup().allColumnsInternal()

    /**
     * @include [CommonAllDocs]
     * @set [CommonAllDocs.Examples]
     *
     * `df.`[select][DataFrame.select]` { "myGroupCol".`[allCols][String.allCols]`() }`
     */
    public fun String.allCols(): TransformableColumnSet<*> = columnGroup(this).allCols()

    /**
     * @include [CommonAllDocs]
     * @set [CommonAllDocs.Examples]
     *
     * `df.`[select][DataFrame.select]` { DataSchemaType::columnGroup.`[allCols][KProperty.allCols]`() }`
     */
    public fun KProperty<*>.allCols(): TransformableColumnSet<*> = columnGroup(this).allCols()

    /**
     * @include [CommonAllDocs]
     * @set [CommonAllDocs.Examples]
     *
     * `df.`[select][DataFrame.select]` { "pathTo"["myGroup"].`[allCols][ColumnPath.allCols]`() }`
     */
    public fun ColumnPath.allCols(): TransformableColumnSet<*> = columnGroup(this).allCols()

    // endregion

    // region allAfter

    /**
     * @include [CommonAllSubsetDocs]
     * @set [CommonAllSubsetDocs.TitleArg] All (Cols) After
     * @set [CommonAllSubsetDocs.FunctionArg] allAfter
     * @set [CommonAllSubsetDocs.FunctionColsArg] allColsAfter
     * @set [CommonAllSubsetDocs.BehaviorArg] after [column\], excluding [column\] itself
     * @set [CommonAllSubsetDocs.ColumnDoesNotExistArg] the function will return an empty [ColumnSet][ColumnSet]
     * @param [column\] The specified column after which all columns should be taken. This column can be referenced
     *   to both relatively to the current [ColumnsResolver] and absolutely.
     */
    private interface AllAfterDocs

    /**
     * @include [AllAfterDocs]
     * @set [CommonAllSubsetDocs.ExampleArg]
     *
     * `df.`[select][DataFrame.select]`  {  `[cols][ColumnsSelectionDsl.cols]` { .. }.`[allAfter][ColumnSet.allAfter]`{@get [ColumnSetAllAfterDocs.Arg]} }`
     */
    @ExcludeFromSources
    private interface ColumnSetAllAfterDocs {

        /** Example argument to use */
        interface Arg
    }

    /** @include [ColumnSetAllAfterDocs] {@set [ColumnSetAllAfterDocs.Arg] \ \{ myColumn `[in][String.contains]` it.`[name][ColumnWithPath.name]` \}} */
    @Suppress("UNCHECKED_CAST")
    public fun <C> ColumnSet<C>.allAfter(column: ColumnFilter<C>): ColumnSet<C> =
        allAfterInternal(column as ColumnFilter<*>) as ColumnSet<C>

    /** @include [ColumnSetAllAfterDocs] {@set [ColumnSetAllAfterDocs.Arg] ("pathTo"["myColumn"])} */
    @Suppress("UNCHECKED_CAST")
    public fun <C> ColumnSet<C>.allAfter(column: ColumnPath): ColumnSet<C> =
        allAfterInternal { it.path == column } as ColumnSet<C>

    /** @include [ColumnSetAllAfterDocs] {@set [ColumnSetAllAfterDocs.Arg] ("myColumn")} */
    public fun <C> ColumnSet<C>.allAfter(column: String): ColumnSet<C> = allAfter(pathOf(column))

    /** @include [ColumnSetAllAfterDocs] {@set [ColumnSetAllAfterDocs.Arg] (myColumn)} */
    public fun <C> ColumnSet<C>.allAfter(column: AnyColumnReference): ColumnSet<C> = allAfter(column.path())

    /** @include [ColumnSetAllAfterDocs] {@set [ColumnSetAllAfterDocs.Arg] (Type::myColumn)} */
    public fun <C> ColumnSet<C>.allAfter(column: KProperty<*>): ColumnSet<C> =
        allAfter(column.toColumnAccessor().path())

    /**
     * @include [AllAfterDocs]
     * @set [CommonAllSubsetDocs.ExampleArg]
     *
     * `df.`[select][DataFrame.select]`  {  `[allAfter][ColumnsSelectionDsl.allAfter]`{@get [ColumnsSelectionDslAllAfterDocs.Arg]} }`
     */
    @ExcludeFromSources
    private interface ColumnsSelectionDslAllAfterDocs {

        /** Example argument to use */
        interface Arg
    }

    /** @include [ColumnsSelectionDslAllAfterDocs] {@set [ColumnsSelectionDslAllAfterDocs.Arg] \ \{ myColumn \}} */
    public fun <T> ColumnsSelectionDsl<T>.allAfter(column: ColumnSelector<T, *>): ColumnSet<*> =
        asSingleColumn().allColsAfter(column)

    /** @include [ColumnsSelectionDslAllAfterDocs] {@set [ColumnsSelectionDslAllAfterDocs.Arg] ("pathTo"["myColumn"])} */
    public fun ColumnsSelectionDsl<*>.allAfter(column: ColumnPath): ColumnSet<*> = asSingleColumn().allColsAfter(column)

    /** @include [ColumnsSelectionDslAllAfterDocs] {@set [ColumnsSelectionDslAllAfterDocs.Arg] ("myColumn")} */
    public fun ColumnsSelectionDsl<*>.allAfter(column: String): ColumnSet<*> = allAfter(pathOf(column))

    /** @include [ColumnsSelectionDslAllAfterDocs] {@set [ColumnsSelectionDslAllAfterDocs.Arg] (myColumn)} */
    public fun ColumnsSelectionDsl<*>.allAfter(column: AnyColumnReference): ColumnSet<*> = allAfter(column.path())

    /** @include [ColumnsSelectionDslAllAfterDocs] {@set [ColumnsSelectionDslAllAfterDocs.Arg] (Type::myColumn)} */
    public fun ColumnsSelectionDsl<*>.allAfter(column: KProperty<*>): ColumnSet<*> =
        allAfter(column.toColumnAccessor().path())

    /**
     * @include [AllAfterDocs]
     * @set [CommonAllSubsetDocs.ExampleArg]
     *
     * `df.`[select][DataFrame.select]` { someColumnGroup.`[allColsAfter][SingleColumn.allColsAfter]`{@get [SingleColumnAllAfterDocs.Arg]} }`
     */
    @ExcludeFromSources
    private interface SingleColumnAllAfterDocs {

        /** Example argument to use */
        interface Arg
    }

    /** @include [SingleColumnAllAfterDocs] {@set [SingleColumnAllAfterDocs.Arg] \ \{ myColumn \}} */
    public fun <T> SingleColumn<DataRow<T>>.allColsAfter(column: ColumnSelector<T, *>): ColumnSet<*> {
        var resolvedCol: DataColumn<*>? = null
        return this
            .ensureIsColumnGroup()
            .onResolve { resolvedCol = it!!.asColumnGroup().getColumn(column) }
            .allAfterInternal { it.data == resolvedCol!! }
    }

    /** @include [SingleColumnAllAfterDocs] {@set [SingleColumnAllAfterDocs.Arg] ("pathTo"["myColumn"])} */
    public fun SingleColumn<DataRow<*>>.allColsAfter(column: ColumnPath): ColumnSet<*> {
        var path: ColumnPath? = null
        return this
            .ensureIsColumnGroup()
            .onResolve { path = it!!.path }
            .allAfterInternal {
                // accept both relative and full column path
                it.path == path!! + column || it.path == column
            }
    }

    /** @include [SingleColumnAllAfterDocs] {@set [SingleColumnAllAfterDocs.Arg] ("myColumn")} */
    public fun SingleColumn<DataRow<*>>.allColsAfter(column: String): ColumnSet<*> = allColsAfter(pathOf(column))

    /** @include [SingleColumnAllAfterDocs] {@set [SingleColumnAllAfterDocs.Arg] (myColumn)} */
    public fun SingleColumn<DataRow<*>>.allColsAfter(column: AnyColumnReference): ColumnSet<*> =
        allColsAfter(column.path())

    /** @include [SingleColumnAllAfterDocs] {@set [SingleColumnAllAfterDocs.Arg] (Type::myColumn)} */
    public fun SingleColumn<DataRow<*>>.allColsAfter(column: KProperty<*>): ColumnSet<*> =
        allColsAfter(column.toColumnAccessor().path())

    /**
     * @include [AllAfterDocs]
     * @set [CommonAllSubsetDocs.ExampleArg]
     *
     * `df.`[select][DataFrame.select]` { "someColGroup".`[allColsAfter][String.allColsAfter]`{@get [StringAllAfterDocs.Arg]} }`
     */
    @ExcludeFromSources
    private interface StringAllAfterDocs {

        /** Example argument to use */
        interface Arg
    }

    /** @include [StringAllAfterDocs] {@set [StringAllAfterDocs.Arg] \ \{ myColumn \}} */
    public fun String.allColsAfter(column: ColumnSelector<*, *>): ColumnSet<*> = columnGroup(this).allColsAfter(column)

    /** @include [StringAllAfterDocs] {@set [StringAllAfterDocs.Arg] ("pathTo"["myColumn"])} */
    public fun String.allColsAfter(column: ColumnPath): ColumnSet<*> = columnGroup(this).allColsAfter(column)

    /** @include [StringAllAfterDocs] {@set [StringAllAfterDocs.Arg] ("myColumn")} */
    public fun String.allColsAfter(column: String): ColumnSet<*> = columnGroup(this).allColsAfter(column)

    /** @include [StringAllAfterDocs] {@set [StringAllAfterDocs.Arg] (myColumn)} */
    public fun String.allColsAfter(column: AnyColumnReference): ColumnSet<*> = columnGroup(this).allColsAfter(column)

    /** @include [StringAllAfterDocs] {@set [StringAllAfterDocs.Arg] (Type::myColumn)} */
    public fun String.allColsAfter(column: KProperty<*>): ColumnSet<*> = columnGroup(this).allColsAfter(column)

    /**
     * @include [AllAfterDocs]
     * @set [CommonAllSubsetDocs.ExampleArg]
     *
     * `df.`[select][DataFrame.select]` { DataSchemaType::myColGroup.`[allColsAfter][KProperty.allColsAfter]`{@get [KPropertyAllAfterDocs.Arg]} }`
     */
    @ExcludeFromSources
    private interface KPropertyAllAfterDocs {

        /** Example argument to use */
        interface Arg
    }

    /**
     * @include [KPropertyAllAfterDocs] {@set [KPropertyAllAfterDocs.Arg] \ \{ myColumn \}}
     */
    public fun <C> KProperty<C>.allColsAfter(column: ColumnSelector<C, *>): ColumnSet<*> =
        columnGroup(this).allColsAfter(column)

    /** @include [KPropertyAllAfterDocs] {@set [KPropertyAllAfterDocs.Arg] ("pathTo"["myColumn"])} */
    public fun KProperty<*>.allColsAfter(column: ColumnPath): ColumnSet<*> = columnGroup(this).allColsAfter(column)

    /** @include [KPropertyAllAfterDocs] {@set [KPropertyAllAfterDocs.Arg] ("myColumn")} */
    public fun KProperty<*>.allColsAfter(column: String): ColumnSet<*> = columnGroup(this).allColsAfter(column)

    /** @include [KPropertyAllAfterDocs] {@set [KPropertyAllAfterDocs.Arg] (myColumn)} */
    public fun KProperty<*>.allColsAfter(column: AnyColumnReference): ColumnSet<*> =
        columnGroup(this).allColsAfter(column)

    /** @include [KPropertyAllAfterDocs] {@set [KPropertyAllAfterDocs.Arg] (Type::myColumn)} */
    public fun KProperty<*>.allColsAfter(column: KProperty<*>): ColumnSet<*> = columnGroup(this).allColsAfter(column)

    /**
     * @include [AllAfterDocs]
     * @set [CommonAllSubsetDocs.ExampleArg]
     *
     * `df.`[select][DataFrame.select]` { "pathTo"["someColGroup"].`[allColsAfter][ColumnPath.allColsAfter]`{@get [ColumnPathAllAfterDocs.Arg]} }`
     */
    @ExcludeFromSources
    private interface ColumnPathAllAfterDocs {

        /** Example argument to use */
        interface Arg
    }

    /** @include [ColumnPathAllAfterDocs] {@set [ColumnPathAllAfterDocs.Arg] \ \{ myColumn \}} */
    public fun ColumnPath.allColsAfter(column: ColumnSelector<*, *>): ColumnSet<*> =
        columnGroup(this).allColsAfter(column)

    /** @include [ColumnPathAllAfterDocs] {@set [ColumnPathAllAfterDocs.Arg] ("pathTo"["myColumn"])} */
    public fun ColumnPath.allColsAfter(column: ColumnPath): ColumnSet<*> = columnGroup(this).allColsAfter(column)

    /** @include [ColumnPathAllAfterDocs] {@set [ColumnPathAllAfterDocs.Arg] ("myColumn")} */
    public fun ColumnPath.allColsAfter(column: String): ColumnSet<*> = columnGroup(this).allColsAfter(column)

    /** @include [ColumnPathAllAfterDocs] {@set [ColumnPathAllAfterDocs.Arg] (myColumn)} */
    public fun ColumnPath.allColsAfter(column: AnyColumnReference): ColumnSet<*> =
        columnGroup(this).allColsAfter(column)

    /** @include [ColumnPathAllAfterDocs] {@set [ColumnPathAllAfterDocs.Arg] (Type::myColumn)} */
    public fun ColumnPath.allColsAfter(column: KProperty<*>): ColumnSet<*> = columnGroup(this).allColsAfter(column)

    // endregion

    // region allFrom

    /**
     * @include [CommonAllSubsetDocs]
     * @set [CommonAllSubsetDocs.TitleArg] All (Cols) From
     * @set [CommonAllSubsetDocs.FunctionArg] allFrom
     * @set [CommonAllSubsetDocs.FunctionColsArg] allColsFrom
     * @set [CommonAllSubsetDocs.BehaviorArg] from [column\], including [column\] itself
     * @set [CommonAllSubsetDocs.ColumnDoesNotExistArg] the function will return an empty [ColumnSet][ColumnSet]
     * @param [column\] The specified column from which all columns should be taken. This column can be referenced
     *   to both relatively to the current [ColumnsResolver] and absolutely.
     */
    private interface AllFromDocs

    /**
     * @include [AllFromDocs]
     * @set [CommonAllSubsetDocs.ExampleArg]
     *
     * `df.`[select][DataFrame.select]`  {  `[cols][ColumnsSelectionDsl.cols]` { .. }.`[allFrom][ColumnSet.allFrom]`{@get [ColumnSetAllFromDocs.Arg]} }`
     */
    @ExcludeFromSources
    private interface ColumnSetAllFromDocs {

        /** Example argument to use */
        interface Arg
    }

    /** @include [ColumnSetAllFromDocs] {@set [ColumnSetAllFromDocs.Arg] \ \{ myColumn `[in][String.contains]` it.`[name][ColumnWithPath.name]` \}} */
    @Suppress("UNCHECKED_CAST")
    public fun <C> ColumnSet<C>.allFrom(column: ColumnFilter<C>): ColumnSet<C> =
        allFromInternal(column as ColumnFilter<*>) as ColumnSet<C>

    /** @include [ColumnSetAllFromDocs] {@set [ColumnSetAllFromDocs.Arg] ("pathTo"["myColumn"])} */
    @Suppress("UNCHECKED_CAST")
    public fun <C> ColumnSet<C>.allFrom(column: ColumnPath): ColumnSet<C> =
        allFromInternal { it.path == column } as ColumnSet<C>

    /** @include [ColumnSetAllFromDocs] {@set [ColumnSetAllFromDocs.Arg] ("myColumn")} */
    public fun <C> ColumnSet<C>.allFrom(column: String): ColumnSet<C> = allFrom(pathOf(column))

    /** @include [ColumnSetAllFromDocs] {@set [ColumnSetAllFromDocs.Arg] (myColumn)} */
    public fun <C> ColumnSet<C>.allFrom(column: AnyColumnReference): ColumnSet<C> = allFrom(column.path())

    /** @include [ColumnSetAllFromDocs] {@set [ColumnSetAllFromDocs.Arg] (Type::myColumn)} */
    public fun <C> ColumnSet<C>.allFrom(column: KProperty<*>): ColumnSet<C> = allFrom(column.toColumnAccessor().path())

    /**
     * @include [AllFromDocs]
     * @set [CommonAllSubsetDocs.ExampleArg]
     *
     * `df.`[select][DataFrame.select]`  {  `[allFrom][ColumnsSelectionDsl.allFrom]`{@get [ColumnsSelectionDslAllFromDocs.Arg]} }`
     */
    @ExcludeFromSources
    private interface ColumnsSelectionDslAllFromDocs {

        /** Example argument to use */
        interface Arg
    }

    /** @include [ColumnsSelectionDslAllFromDocs] {@set [ColumnsSelectionDslAllFromDocs.Arg] \ \{ myColumn \}} */
    public fun <T> ColumnsSelectionDsl<T>.allFrom(column: ColumnSelector<T, *>): ColumnSet<*> =
        asSingleColumn().allColsFrom(column)

    /** @include [ColumnsSelectionDslAllFromDocs] {@set [ColumnsSelectionDslAllFromDocs.Arg] ("pathTo"["myColumn"])} */
    public fun ColumnsSelectionDsl<*>.allFrom(column: ColumnPath): ColumnSet<*> = asSingleColumn().allColsFrom(column)

    /** @include [ColumnsSelectionDslAllFromDocs] {@set [ColumnsSelectionDslAllFromDocs.Arg] ("myColumn")} */
    public fun ColumnsSelectionDsl<*>.allFrom(column: String): ColumnSet<*> = asSingleColumn().allColsFrom(column)

    /** @include [ColumnsSelectionDslAllFromDocs] {@set [ColumnsSelectionDslAllFromDocs.Arg] (myColumn)} */
    public fun ColumnsSelectionDsl<*>.allFrom(column: AnyColumnReference): ColumnSet<*> =
        asSingleColumn().allColsFrom(column)

    /** @include [ColumnsSelectionDslAllFromDocs] {@set [ColumnsSelectionDslAllFromDocs.Arg] (Type::myColumn)} */
    public fun ColumnsSelectionDsl<*>.allFrom(column: KProperty<*>): ColumnSet<*> = asSingleColumn().allColsFrom(column)

    /**
     * @include [AllFromDocs]
     * @set [CommonAllSubsetDocs.ExampleArg]
     *
     * `df.`[select][DataFrame.select]` { someColumnGroup.`[allColsFrom][SingleColumn.allColsFrom]`{@get [SingleColumnAllFromDocs.Arg]} }`
     */
    @ExcludeFromSources
    private interface SingleColumnAllFromDocs {

        /** Example argument to use */
        interface Arg
    }

    /** @include [SingleColumnAllFromDocs] {@set [SingleColumnAllFromDocs.Arg] \ \{ myColumn \}} */
    public fun <T> SingleColumn<DataRow<T>>.allColsFrom(column: ColumnSelector<T, *>): ColumnSet<*> {
        var resolvedCol: DataColumn<*>? = null
        return this
            .ensureIsColumnGroup()
            .onResolve { resolvedCol = it!!.asColumnGroup().getColumn(column) }
            .allFromInternal { it.data == resolvedCol!! }
    }

    /** @include [SingleColumnAllFromDocs] {@set [SingleColumnAllFromDocs.Arg] ("pathTo"["myColumn"])} */
    public fun SingleColumn<DataRow<*>>.allColsFrom(column: ColumnPath): ColumnSet<*> {
        var path: ColumnPath? = null
        return this
            .ensureIsColumnGroup()
            .onResolve { path = it!!.path }
            .allFromInternal {
                // accept both relative and full column path
                it.path == path!! + column || it.path == column
            }
    }

    /** @include [SingleColumnAllFromDocs] {@set [SingleColumnAllFromDocs.Arg] ("myColumn")} */
    public fun SingleColumn<DataRow<*>>.allColsFrom(column: String): ColumnSet<*> = allColsFrom(pathOf(column))

    /** @include [SingleColumnAllFromDocs] {@set [SingleColumnAllFromDocs.Arg] (myColumn)} */
    public fun SingleColumn<DataRow<*>>.allColsFrom(column: AnyColumnReference): ColumnSet<*> =
        allColsFrom(column.path())

    /** @include [SingleColumnAllFromDocs] {@set [SingleColumnAllFromDocs.Arg] (Type::myColumn)} */
    public fun SingleColumn<DataRow<*>>.allColsFrom(column: KProperty<*>): ColumnSet<*> =
        allColsFrom(column.toColumnAccessor().path())

    /**
     * @include [AllFromDocs]
     * @set [CommonAllSubsetDocs.ExampleArg]
     *
     * `df.`[select][DataFrame.select]` { "someColGroup".`[allColsFrom][String.allColsFrom]`{@get [StringAllFromDocs.Arg]} }`
     */
    @ExcludeFromSources
    private interface StringAllFromDocs {

        /** Example argument to use */
        interface Arg
    }

    /** @include [StringAllFromDocs] {@set [StringAllFromDocs.Arg] \ \{ myColumn \}} */
    public fun String.allColsFrom(column: ColumnSelector<*, *>): ColumnSet<*> = columnGroup(this).allColsFrom(column)

    /** @include [StringAllFromDocs] {@set [StringAllFromDocs.Arg] ("pathTo"["myColumn"])} */
    public fun String.allColsFrom(column: ColumnPath): ColumnSet<*> = columnGroup(this).allColsFrom(column)

    /** @include [StringAllFromDocs] {@set [StringAllFromDocs.Arg] ("myColumn")} */
    public fun String.allColsFrom(column: String): ColumnSet<*> = columnGroup(this).allColsFrom(column)

    /** @include [StringAllFromDocs] {@set [StringAllFromDocs.Arg] (myColumn)} */
    public fun String.allColsFrom(column: AnyColumnReference): ColumnSet<*> = columnGroup(this).allColsFrom(column)

    /** @include [StringAllFromDocs] {@set [StringAllFromDocs.Arg] (Type::myColumn)} */
    public fun String.allColsFrom(column: KProperty<*>): ColumnSet<*> = columnGroup(this).allColsFrom(column)

    /**
     * @include [AllFromDocs]
     * @set [CommonAllSubsetDocs.ExampleArg]
     *
     * `df.`[select][DataFrame.select]` { DataSchemaType::someColGroup.`[allColsFrom][KProperty.allColsFrom]`{@get [KPropertyAllFromDocs.Arg]} }`
     */
    @ExcludeFromSources
    private interface KPropertyAllFromDocs {

        /** Example argument to use */
        interface Arg
    }

    /**
     * @include [KPropertyAllFromDocs] {@set [KPropertyAllFromDocs.Arg] \ \{ myColumn \}}
     */
    public fun <C> KProperty<C>.allColsFrom(column: ColumnSelector<C, *>): ColumnSet<*> =
        columnGroup(this).allColsFrom(column)

    /** @include [KPropertyAllFromDocs] {@set [KPropertyAllFromDocs.Arg] ("pathTo"["myColumn"])} */
    public fun KProperty<*>.allColsFrom(column: ColumnPath): ColumnSet<*> = columnGroup(this).allColsFrom(column)

    /** @include [KPropertyAllFromDocs] {@set [KPropertyAllFromDocs.Arg] ("myColumn")} */
    public fun KProperty<*>.allColsFrom(column: String): ColumnSet<*> = columnGroup(this).allColsFrom(column)

    /** @include [KPropertyAllFromDocs] {@set [KPropertyAllFromDocs.Arg] (myColumn)} */
    public fun KProperty<*>.allColsFrom(column: AnyColumnReference): ColumnSet<*> =
        columnGroup(this).allColsFrom(column)

    /** @include [KPropertyAllFromDocs] {@set [KPropertyAllFromDocs.Arg] (Type::myColumn)} */
    public fun KProperty<*>.allColsFrom(column: KProperty<*>): ColumnSet<*> = columnGroup(this).allColsFrom(column)

    /**
     * @include [AllFromDocs]
     * @set [CommonAllSubsetDocs.ExampleArg]
     *
     * `df.`[select][DataFrame.select]` { "pathTo"["someColGroup"].`[allFrom][ColumnPath.allColsFrom]`{@get [ColumnPathAllFromDocs.Arg]} }`
     */
    @ExcludeFromSources
    private interface ColumnPathAllFromDocs {

        /** Example argument to use */
        interface Arg
    }

    /** @include [ColumnPathAllFromDocs] {@set [ColumnPathAllFromDocs.Arg] \ \{ myColumn \}} */
    public fun ColumnPath.allColsFrom(column: ColumnSelector<*, *>): ColumnSet<*> =
        columnGroup(this).allColsFrom(column)

    /** @include [ColumnPathAllFromDocs] {@set [ColumnPathAllFromDocs.Arg] ("pathTo"["myColumn"])} */
    public fun ColumnPath.allColsFrom(column: ColumnPath): ColumnSet<*> = columnGroup(this).allColsFrom(column)

    /** @include [ColumnPathAllFromDocs] {@set [ColumnPathAllFromDocs.Arg] ("myColumn")} */
    public fun ColumnPath.allColsFrom(column: String): ColumnSet<*> = columnGroup(this).allColsFrom(column)

    /** @include [ColumnPathAllFromDocs] {@set [ColumnPathAllFromDocs.Arg] (myColumn)} */
    public fun ColumnPath.allColsFrom(column: AnyColumnReference): ColumnSet<*> = columnGroup(this).allColsFrom(column)

    /** @include [ColumnPathAllFromDocs] {@set [ColumnPathAllFromDocs.Arg] (Type::myColumn)} */
    public fun ColumnPath.allColsFrom(column: KProperty<*>): ColumnSet<*> = columnGroup(this).allColsFrom(column)

    // endregion

    // region allBefore

    /**
     * @include [CommonAllSubsetDocs]
     * @set [CommonAllSubsetDocs.TitleArg] All (Cols) Before
     * @set [CommonAllSubsetDocs.FunctionArg] allBefore
     * @set [CommonAllSubsetDocs.FunctionColsArg] allColsBefore
     * @set [CommonAllSubsetDocs.BehaviorArg] before [column\], excluding [column\] itself
     * @set [CommonAllSubsetDocs.ColumnDoesNotExistArg] the function will return a [ColumnSet][ColumnSet] containing all columns
     * @param [column\] The specified column before which all columns should be taken. This column can be referenced
     *   to both relatively to the current [ColumnsResolver] and absolutely.
     */
    private interface AllBeforeDocs

    /**
     * @include [AllBeforeDocs]
     * @set [CommonAllSubsetDocs.ExampleArg]
     *
     * `df.`[select][DataFrame.select]`  {  `[cols][ColumnsSelectionDsl.cols]` { .. }.`[allBefore][ColumnSet.allBefore]`{@get [ColumnSetAllBeforeDocs.Arg]} }`
     */
    @ExcludeFromSources
    private interface ColumnSetAllBeforeDocs {

        /** Example argument to use */
        interface Arg
    }

    /** @include [ColumnSetAllBeforeDocs] {@set [ColumnSetAllBeforeDocs.Arg] \ \{ myColumn `[in][String.contains]` it.`[name][ColumnWithPath.name]` \}} */
    @Suppress("UNCHECKED_CAST")
    public fun <C> ColumnSet<C>.allBefore(column: ColumnFilter<C>): ColumnSet<C> =
        allBeforeInternal(column as ColumnFilter<*>) as ColumnSet<C>

    /** @include [ColumnSetAllBeforeDocs] {@set [ColumnSetAllBeforeDocs.Arg] ("pathTo"["myColumn"])} */
    @Suppress("UNCHECKED_CAST")
    public fun <C> ColumnSet<C>.allBefore(column: ColumnPath): ColumnSet<C> =
        allBeforeInternal { it.path == column } as ColumnSet<C>

    /** @include [ColumnSetAllBeforeDocs] {@set [ColumnSetAllBeforeDocs.Arg] ("myColumn")} */
    public fun <C> ColumnSet<C>.allBefore(column: String): ColumnSet<C> = allBefore(pathOf(column))

    /** @include [ColumnSetAllBeforeDocs] {@set [ColumnSetAllBeforeDocs.Arg] (myColumn)} */
    public fun <C> ColumnSet<C>.allBefore(column: AnyColumnReference): ColumnSet<C> = allBefore(column.path())

    /** @include [ColumnSetAllBeforeDocs] {@set [ColumnSetAllBeforeDocs.Arg] (Type::myColumn)} */
    public fun <C> ColumnSet<C>.allBefore(column: KProperty<*>): ColumnSet<C> =
        allBefore(column.toColumnAccessor().path())

    /**
     * @include [AllBeforeDocs]
     * @set [CommonAllSubsetDocs.ExampleArg]
     *
     * `df.`[select][DataFrame.select]`  {  `[allBefore][ColumnsSelectionDsl.allBefore]`{@get [ColumnsSelectionDslAllBeforeDocs.Arg]} }`
     */
    @ExcludeFromSources
    private interface ColumnsSelectionDslAllBeforeDocs {

        /** Example argument to use */
        interface Arg
    }

    /** @include [ColumnsSelectionDslAllBeforeDocs] {@set [ColumnsSelectionDslAllBeforeDocs.Arg] \ \{ myColumn \}} */
    public fun <T> ColumnsSelectionDsl<T>.allBefore(column: ColumnSelector<T, *>): ColumnSet<*> =
        asSingleColumn().allColsBefore(column)

    /** @include [ColumnsSelectionDslAllBeforeDocs] {@set [ColumnsSelectionDslAllBeforeDocs.Arg] ("pathTo"["myColumn"])} */
    public fun ColumnsSelectionDsl<*>.allBefore(column: ColumnPath): ColumnSet<*> =
        asSingleColumn().allColsBefore(column)

    /** @include [ColumnsSelectionDslAllBeforeDocs] {@set [ColumnsSelectionDslAllBeforeDocs.Arg] ("myColumn")} */
    public fun ColumnsSelectionDsl<*>.allBefore(column: String): ColumnSet<*> = allBefore(pathOf(column))

    /** @include [ColumnsSelectionDslAllBeforeDocs] {@set [ColumnsSelectionDslAllBeforeDocs.Arg] (myColumn)} */
    public fun ColumnsSelectionDsl<*>.allBefore(column: AnyColumnReference): ColumnSet<*> = allBefore(column.path())

    /** @include [ColumnsSelectionDslAllBeforeDocs] {@set [ColumnsSelectionDslAllBeforeDocs.Arg] (Type::myColumn)} */
    public fun ColumnsSelectionDsl<*>.allBefore(column: KProperty<*>): ColumnSet<*> =
        allBefore(column.toColumnAccessor().path())

    /**
     * @include [AllBeforeDocs]
     * @set [CommonAllSubsetDocs.ExampleArg]
     *
     * `df.`[select][DataFrame.select]` { someColumnGroup.`[allColsBefore][SingleColumn.allColsBefore]`{@get [SingleColumnAllBeforeDocs.Arg]} }`
     */
    @ExcludeFromSources
    private interface SingleColumnAllBeforeDocs {

        /** Example argument to use */
        interface Arg
    }

    /** @include [SingleColumnAllBeforeDocs] {@set [SingleColumnAllBeforeDocs.Arg] \ \{ myColumn \}} */
    public fun <T> SingleColumn<DataRow<T>>.allColsBefore(column: ColumnSelector<T, *>): ColumnSet<*> {
        var resolvedCol: DataColumn<*>? = null
        return this
            .ensureIsColumnGroup()
            .onResolve { resolvedCol = it!!.asColumnGroup().getColumn(column) }
            .allBeforeInternal { it.data == resolvedCol }
    }

    /** @include [SingleColumnAllBeforeDocs] {@set [SingleColumnAllBeforeDocs.Arg] ("pathTo"["myColumn"])} */
    public fun SingleColumn<DataRow<*>>.allColsBefore(column: ColumnPath): ColumnSet<*> {
        var path: ColumnPath? = null
        return this
            .ensureIsColumnGroup()
            .onResolve { path = it!!.path }
            .allBeforeInternal { it.path == path!! + column || it.path == column }
    }

    /** @include [SingleColumnAllBeforeDocs] {@set [SingleColumnAllBeforeDocs.Arg] ("myColumn")} */
    public fun SingleColumn<DataRow<*>>.allColsBefore(column: String): ColumnSet<*> = allColsBefore(pathOf(column))

    /** @include [SingleColumnAllBeforeDocs] {@set [SingleColumnAllBeforeDocs.Arg] (myColumn)} */
    public fun SingleColumn<DataRow<*>>.allColsBefore(column: AnyColumnReference): ColumnSet<*> =
        allColsBefore(column.path())

    /** @include [SingleColumnAllBeforeDocs] {@set [SingleColumnAllBeforeDocs.Arg] (Type::myColumn)} */
    public fun SingleColumn<DataRow<*>>.allColsBefore(column: KProperty<*>): ColumnSet<*> =
        allColsBefore(column.toColumnAccessor().path())

    /**
     * @include [AllBeforeDocs]
     * @set [CommonAllSubsetDocs.ExampleArg]
     *
     * `df.`[select][DataFrame.select]` { "someColGroup".`[allColsBefore][String.allColsBefore]`{@get [StringAllBeforeDocs.Arg]} }`
     */
    @ExcludeFromSources
    private interface StringAllBeforeDocs {

        /** Example argument to use */
        interface Arg
    }

    /** @include [StringAllBeforeDocs] {@set [StringAllBeforeDocs.Arg] \ \{ myColumn \}} */
    public fun String.allColsBefore(column: ColumnSelector<*, *>): ColumnSet<*> =
        columnGroup(this).allColsBefore(column)

    /** @include [StringAllBeforeDocs] {@set [StringAllBeforeDocs.Arg] ("pathTo"["myColumn"])} */
    public fun String.allColsBefore(column: ColumnPath): ColumnSet<*> = columnGroup(this).allColsBefore(column)

    /** @include [StringAllBeforeDocs] {@set [StringAllBeforeDocs.Arg] ("myColumn")} */
    public fun String.allColsBefore(column: String): ColumnSet<*> = columnGroup(this).allColsBefore(column)

    /** @include [StringAllBeforeDocs] {@set [StringAllBeforeDocs.Arg] (myColumn)} */
    public fun String.allColsBefore(column: AnyColumnReference): ColumnSet<*> = columnGroup(this).allColsBefore(column)

    /** @include [StringAllBeforeDocs] {@set [StringAllBeforeDocs.Arg] (Type::myColumn)} */
    public fun String.allColsBefore(column: KProperty<*>): ColumnSet<*> = columnGroup(this).allColsBefore(column)

    /**
     * @include [AllBeforeDocs]
     * @set [CommonAllSubsetDocs.ExampleArg]
     *
     * `df.`[select][DataFrame.select]` { DataSchemaType::someColGroup.`[allColsBefore][KProperty.allColsBefore]`{@get [KPropertyAllBeforeDocs.Arg]} }`
     */
    @ExcludeFromSources
    private interface KPropertyAllBeforeDocs {

        /** Example argument to use */
        interface Arg
    }

    /**
     * @include [KPropertyAllBeforeDocs] {@set [KPropertyAllBeforeDocs.Arg] \ \{ myColumn \}}
     */
    public fun <C> KProperty<C>.allColsBefore(column: ColumnSelector<C, *>): ColumnSet<*> =
        columnGroup(this).allColsBefore(column)

    /** @include [KPropertyAllBeforeDocs] {@set [KPropertyAllBeforeDocs.Arg] ("pathTo"["myColumn"])} */
    public fun KProperty<*>.allColsBefore(column: ColumnPath): ColumnSet<*> = columnGroup(this).allColsBefore(column)

    /** @include [KPropertyAllBeforeDocs] {@set [KPropertyAllBeforeDocs.Arg] ("myColumn")} */
    public fun KProperty<*>.allColsBefore(column: String): ColumnSet<*> = columnGroup(this).allColsBefore(column)

    /** @include [KPropertyAllBeforeDocs] {@set [KPropertyAllBeforeDocs.Arg] (myColumn)} */
    public fun KProperty<*>.allColsBefore(column: AnyColumnReference): ColumnSet<*> =
        columnGroup(this).allColsBefore(column)

    /** @include [KPropertyAllBeforeDocs] {@set [KPropertyAllBeforeDocs.Arg] (Type::myColumn)} */
    public fun KProperty<*>.allColsBefore(column: KProperty<*>): ColumnSet<*> = columnGroup(this).allColsBefore(column)

    /**
     * @include [AllBeforeDocs]
     * @set [CommonAllSubsetDocs.ExampleArg]
     *
     * `df.`[select][DataFrame.select]` { "pathTo"["someColGroup"].`[allColsBefore][ColumnPath.allColsBefore]`{@get [ColumnPathAllBeforeDocs.Arg]} }`
     */
    @ExcludeFromSources
    private interface ColumnPathAllBeforeDocs {

        /** Example argument to use */
        interface Arg
    }

    /** @include [ColumnPathAllBeforeDocs] {@set [ColumnPathAllBeforeDocs.Arg] \ \{ myColumn \}} */
    public fun ColumnPath.allColsBefore(column: ColumnSelector<*, *>): ColumnSet<*> =
        columnGroup(this).allColsBefore(column)

    /** @include [ColumnPathAllBeforeDocs] {@set [ColumnPathAllBeforeDocs.Arg] ("pathTo"["myColumn"])} */
    public fun ColumnPath.allColsBefore(column: ColumnPath): ColumnSet<*> = columnGroup(this).allColsBefore(column)

    /** @include [ColumnPathAllBeforeDocs] {@set [ColumnPathAllBeforeDocs.Arg] ("myColumn")} */
    public fun ColumnPath.allColsBefore(column: String): ColumnSet<*> = columnGroup(this).allColsBefore(column)

    /** @include [ColumnPathAllBeforeDocs] {@set [ColumnPathAllBeforeDocs.Arg] (myColumn)} */
    public fun ColumnPath.allColsBefore(column: AnyColumnReference): ColumnSet<*> =
        columnGroup(this).allColsBefore(column)

    /** @include [ColumnPathAllBeforeDocs] {@set [ColumnPathAllBeforeDocs.Arg] (Type::myColumn)} */
    public fun ColumnPath.allColsBefore(column: KProperty<*>): ColumnSet<*> = columnGroup(this).allColsBefore(column)

    // endregion

    // region allUpTo

    /**
     * @include [CommonAllSubsetDocs]
     * @set [CommonAllSubsetDocs.TitleArg] All (Cols) Up To
     * @set [CommonAllSubsetDocs.FunctionArg] allUpTo
     * @set [CommonAllSubsetDocs.FunctionColsArg] allColsUpTo
     * @set [CommonAllSubsetDocs.BehaviorArg] up to [column\], including [column\] itself
     * @set [CommonAllSubsetDocs.ColumnDoesNotExistArg] the function will return a [ColumnSet][ColumnSet] containing all columns
     * @param [column\] The specified column up to which all columns should be taken. This column can be referenced
     *   to both relatively to the current [ColumnsResolver] and absolutely.
     */
    private interface AllUpToDocs

    /**
     * @include [AllUpToDocs]
     * @set [CommonAllSubsetDocs.ExampleArg]
     *
     * `df.`[select][DataFrame.select]`  {  `[cols][ColumnsSelectionDsl.cols]` { .. }.`[allUpTo][ColumnSet.allUpTo]`{@get [ColumnSetAllUpToDocs.Arg]} }`
     */
    @ExcludeFromSources
    private interface ColumnSetAllUpToDocs {

        /** Example argument to use */
        interface Arg
    }

    /** @include [ColumnSetAllUpToDocs] {@set [ColumnSetAllUpToDocs.Arg] \ \{ myColumn `[in][String.contains]` it.`[name][ColumnWithPath.name]` \}} */
    @Suppress("UNCHECKED_CAST")
    public fun <C> ColumnSet<C>.allUpTo(column: ColumnFilter<C>): ColumnSet<C> =
        allUpToInternal(column as ColumnFilter<*>) as ColumnSet<C>

    /** @include [ColumnSetAllUpToDocs] {@set [ColumnSetAllUpToDocs.Arg] ("pathTo"["myColumn"])} */
    @Suppress("UNCHECKED_CAST")
    public fun <C> ColumnSet<C>.allUpTo(column: ColumnPath): ColumnSet<C> =
        allUpToInternal { it.path == column } as ColumnSet<C>

    /** @include [ColumnSetAllUpToDocs] {@set [ColumnSetAllUpToDocs.Arg] ("myColumn")} */
    public fun <C> ColumnSet<C>.allUpTo(column: String): ColumnSet<C> = allUpTo(pathOf(column))

    /** @include [ColumnSetAllUpToDocs] {@set [ColumnSetAllUpToDocs.Arg] (myColumn)} */
    public fun <C> ColumnSet<C>.allUpTo(column: AnyColumnReference): ColumnSet<C> = allUpTo(column.path())

    /** @include [ColumnSetAllUpToDocs] {@set [ColumnSetAllUpToDocs.Arg] (Type::myColumn)} */
    public fun <C> ColumnSet<C>.allUpTo(column: KProperty<*>): ColumnSet<C> = allUpTo(column.toColumnAccessor().path())

    /**
     * @include [AllUpToDocs]
     * @set [CommonAllSubsetDocs.ExampleArg]
     *
     * `df.`[select][DataFrame.select]`  {  `[allUpTo][ColumnsSelectionDsl.allColsUpTo]`{@get [ColumnsSelectionDslAllUpToDocs.Arg]} }`
     */
    @ExcludeFromSources
    private interface ColumnsSelectionDslAllUpToDocs {

        /** Example argument to use */
        interface Arg
    }

    /** @include [ColumnsSelectionDslAllUpToDocs] {@set [ColumnsSelectionDslAllUpToDocs.Arg] \ \{ myColumn \}} */
    public fun <T> ColumnsSelectionDsl<T>.allUpTo(column: ColumnSelector<T, *>): ColumnSet<*> =
        asSingleColumn().allColsUpTo(column)

    /** @include [ColumnsSelectionDslAllUpToDocs] {@set [ColumnsSelectionDslAllUpToDocs.Arg] ("pathTo"["myColumn"])} */
    public fun ColumnsSelectionDsl<*>.allUpTo(column: ColumnPath): ColumnSet<*> = asSingleColumn().allColsUpTo(column)

    /** @include [ColumnsSelectionDslAllUpToDocs] {@set [ColumnsSelectionDslAllUpToDocs.Arg] ("myColumn")} */
    public fun ColumnsSelectionDsl<*>.allUpTo(column: String): ColumnSet<*> = asSingleColumn().allColsUpTo(column)

    /** @include [ColumnsSelectionDslAllUpToDocs] {@set [ColumnsSelectionDslAllUpToDocs.Arg] (myColumn)} */
    public fun ColumnsSelectionDsl<*>.allUpTo(column: AnyColumnReference): ColumnSet<*> =
        asSingleColumn().allColsUpTo(column)

    /** @include [ColumnsSelectionDslAllUpToDocs] {@set [ColumnsSelectionDslAllUpToDocs.Arg] (Type::myColumn)} */
    public fun ColumnsSelectionDsl<*>.allUpTo(column: KProperty<*>): ColumnSet<*> = asSingleColumn().allColsUpTo(column)

    /**
     * @include [AllUpToDocs]
     * @set [CommonAllSubsetDocs.ExampleArg]
     *
     * `df.`[select][DataFrame.select]` { someColumnGroup.`[allColsUpTo][SingleColumn.allColsUpTo]`{@get [SingleColumnAllUpToDocs.Arg]} }`
     */
    @ExcludeFromSources
    private interface SingleColumnAllUpToDocs {

        /** Example argument to use */
        interface Arg
    }

    /** @include [SingleColumnAllUpToDocs] {@set [SingleColumnAllUpToDocs.Arg] \ \{ myColumn \}} */
    public fun <T> SingleColumn<DataRow<T>>.allColsUpTo(column: ColumnSelector<T, *>): ColumnSet<*> {
        var resolvedCol: DataColumn<*>? = null
        return this
            .ensureIsColumnGroup()
            .onResolve { resolvedCol = it!!.asColumnGroup().getColumn(column) }
            .allUpToInternal { it.data == resolvedCol!! }
    }

    /** @include [SingleColumnAllUpToDocs] {@set [SingleColumnAllUpToDocs.Arg] ("pathTo"["myColumn"])} */
    public fun SingleColumn<DataRow<*>>.allColsUpTo(column: ColumnPath): ColumnSet<*> {
        var path: ColumnPath? = null
        return this
            .ensureIsColumnGroup()
            .onResolve { path = it!!.path }
            .allUpToInternal {
                // accept both relative and full column path
                it.path == path!! + column || it.path == column
            }
    }

    /** @include [SingleColumnAllUpToDocs] {@set [SingleColumnAllUpToDocs.Arg] ("myColumn")} */
    public fun SingleColumn<DataRow<*>>.allColsUpTo(column: String): ColumnSet<*> = allColsUpTo(pathOf(column))

    /** @include [SingleColumnAllUpToDocs] {@set [SingleColumnAllUpToDocs.Arg] (myColumn)} */
    public fun SingleColumn<DataRow<*>>.allColsUpTo(column: AnyColumnReference): ColumnSet<*> =
        allColsUpTo(column.path())

    /** @include [SingleColumnAllUpToDocs] {@set [SingleColumnAllUpToDocs.Arg] (Type::myColumn)} */
    public fun SingleColumn<DataRow<*>>.allColsUpTo(column: KProperty<*>): ColumnSet<*> =
        allColsUpTo(column.toColumnAccessor().path())

    /**
     * @include [AllUpToDocs]
     * @set [CommonAllSubsetDocs.ExampleArg]
     *
     * `df.`[select][DataFrame.select]` { "someColGroup".`[allColsUpTo][String.allColsUpTo]`{@get [StringAllUpToDocs.Arg]} }`
     */
    @ExcludeFromSources
    private interface StringAllUpToDocs {

        /** Example argument to use */
        interface Arg
    }

    /** @include [StringAllUpToDocs] {@set [StringAllUpToDocs.Arg] \ \{ myColumn \}} */
    public fun String.allColsUpTo(column: ColumnSelector<*, *>): ColumnSet<*> = columnGroup(this).allColsUpTo(column)

    /** @include [StringAllUpToDocs] {@set [StringAllUpToDocs.Arg] ("pathTo"["myColumn"])} */
    public fun String.allColsUpTo(column: ColumnPath): ColumnSet<*> = columnGroup(this).allColsUpTo(column)

    /** @include [StringAllUpToDocs] {@set [StringAllUpToDocs.Arg] ("myColumn")} */
    public fun String.allColsUpTo(column: String): ColumnSet<*> = columnGroup(this).allColsUpTo(column)

    /** @include [StringAllUpToDocs] {@set [StringAllUpToDocs.Arg] (myColumn)} */
    public fun String.allColsUpTo(column: AnyColumnReference): ColumnSet<*> = columnGroup(this).allColsUpTo(column)

    /** @include [StringAllUpToDocs] {@set [StringAllUpToDocs.Arg] (Type::myColumn)} */
    public fun String.allColsUpTo(column: KProperty<*>): ColumnSet<*> = columnGroup(this).allColsUpTo(column)

    /**
     * @include [AllUpToDocs]
     * @set [CommonAllSubsetDocs.ExampleArg]
     *
     * `df.`[select][DataFrame.select]` { DataSchemaType::someColGroup.`[allColsUpTo][KProperty.allColsUpTo]`{@get [KPropertyAllUpToDocs.Arg]} }`
     */
    @ExcludeFromSources
    private interface KPropertyAllUpToDocs {

        /** Example argument to use */
        interface Arg
    }

    /**
     * @include [KPropertyAllUpToDocs] {@set [KPropertyAllUpToDocs.Arg] \ \{ myColumn \}}
     */
    public fun <C> KProperty<C>.allColsUpTo(column: ColumnSelector<C, *>): ColumnSet<*> =
        columnGroup(this).allColsUpTo(column)

    /** @include [KPropertyAllUpToDocs] {@set [KPropertyAllUpToDocs.Arg] ("pathTo"["myColumn"])} */
    public fun KProperty<*>.allColsUpTo(column: ColumnPath): ColumnSet<*> = columnGroup(this).allColsUpTo(column)

    /** @include [KPropertyAllUpToDocs] {@set [KPropertyAllUpToDocs.Arg] ("myColumn")} */
    public fun KProperty<*>.allColsUpTo(column: String): ColumnSet<*> = columnGroup(this).allColsUpTo(column)

    /** @include [KPropertyAllUpToDocs] {@set [KPropertyAllUpToDocs.Arg] (myColumn)} */
    public fun KProperty<*>.allColsUpTo(column: AnyColumnReference): ColumnSet<*> =
        columnGroup(this).allColsUpTo(column)

    /** @include [KPropertyAllUpToDocs] {@set [KPropertyAllUpToDocs.Arg] (Type::myColumn)} */
    public fun KProperty<*>.allColsUpTo(column: KProperty<*>): ColumnSet<*> = columnGroup(this).allColsUpTo(column)

    /**
     * @include [AllUpToDocs]
     * @set [CommonAllSubsetDocs.ExampleArg]
     *
     * `df.`[select][DataFrame.select]` { "pathTo"["someColGroup"].`[allColsUpTo][ColumnPath.allColsUpTo]`{@get [ColumnPathAllUpToDocs.Arg]} }`
     */
    @ExcludeFromSources
    private interface ColumnPathAllUpToDocs {

        /** Example argument to use */
        interface Arg
    }

    /** @include [ColumnPathAllUpToDocs] {@set [ColumnPathAllUpToDocs.Arg] \ \{ myColumn \}} */
    public fun ColumnPath.allColsUpTo(column: ColumnSelector<*, *>): ColumnSet<*> =
        columnGroup(this).allColsUpTo(column)

    /** @include [ColumnPathAllUpToDocs] {@set [ColumnPathAllUpToDocs.Arg] ("pathTo"["myColumn"])} */
    public fun ColumnPath.allColsUpTo(column: ColumnPath): ColumnSet<*> = columnGroup(this).allColsUpTo(column)

    /** @include [ColumnPathAllUpToDocs] {@set [ColumnPathAllUpToDocs.Arg] ("myColumn")} */
    public fun ColumnPath.allColsUpTo(column: String): ColumnSet<*> = columnGroup(this).allColsUpTo(column)

    /** @include [ColumnPathAllUpToDocs] {@set [ColumnPathAllUpToDocs.Arg] (myColumn)} */
    public fun ColumnPath.allColsUpTo(column: AnyColumnReference): ColumnSet<*> = columnGroup(this).allColsUpTo(column)

    /** @include [ColumnPathAllUpToDocs] {@set [ColumnPathAllUpToDocs.Arg] (Type::myColumn)} */
    public fun ColumnPath.allColsUpTo(column: KProperty<*>): ColumnSet<*> = columnGroup(this).allColsUpTo(column)

    // endregion

    // region deprecated

    @Deprecated(
        COL_SELECT_DSL_ALL_COLS,
        ReplaceWith(COL_SELECT_DSL_ALL_COLS_REPLACE),
        level = DeprecationLevel.ERROR,
    )
    public fun SingleColumn<DataRow<*>>.all(): TransformableColumnSet<*> = allCols()

    @Deprecated(
        COL_SELECT_DSL_ALL_COLS,
        ReplaceWith(COL_SELECT_DSL_ALL_COLS_REPLACE),
        level = DeprecationLevel.ERROR,
    )
    public fun String.all(): TransformableColumnSet<*> = allCols()

    @Deprecated(
        COL_SELECT_DSL_ALL_COLS_AFTER,
        ReplaceWith(COL_SELECT_DSL_ALL_COLS_AFTER_REPLACE),
        level = DeprecationLevel.ERROR,
    )
    public fun SingleColumn<DataRow<*>>.allAfter(column: ColumnPath): ColumnSet<*> = allColsAfter(column)

    @Deprecated(
        COL_SELECT_DSL_ALL_COLS_AFTER,
        ReplaceWith(COL_SELECT_DSL_ALL_COLS_AFTER_REPLACE),
        level = DeprecationLevel.ERROR,
    )
    public fun SingleColumn<DataRow<*>>.allAfter(column: String): ColumnSet<*> = allColsAfter(column)

    @Deprecated(
        COL_SELECT_DSL_ALL_COLS_AFTER,
        ReplaceWith(COL_SELECT_DSL_ALL_COLS_AFTER_REPLACE),
        level = DeprecationLevel.ERROR,
    )
    public fun SingleColumn<DataRow<*>>.allAfter(column: AnyColumnReference): ColumnSet<*> = allColsAfter(column)

    @Deprecated(
        COL_SELECT_DSL_ALL_COLS_BEFORE,
        ReplaceWith(COL_SELECT_DSL_ALL_COLS_BEFORE_REPLACE),
        level = DeprecationLevel.ERROR,
    )
    public fun SingleColumn<DataRow<*>>.allBefore(column: ColumnPath): ColumnSet<*> = allColsBefore(column)

    @Deprecated(
        COL_SELECT_DSL_ALL_COLS_BEFORE,
        ReplaceWith(COL_SELECT_DSL_ALL_COLS_BEFORE_REPLACE),
        level = DeprecationLevel.ERROR,
    )
    public fun SingleColumn<DataRow<*>>.allBefore(column: String): ColumnSet<*> = allColsBefore(column)

    @Deprecated(
        COL_SELECT_DSL_ALL_COLS_BEFORE,
        ReplaceWith(COL_SELECT_DSL_ALL_COLS_BEFORE_REPLACE),
        level = DeprecationLevel.ERROR,
    )
    public fun SingleColumn<DataRow<*>>.allBefore(column: AnyColumnReference): ColumnSet<*> = allColsBefore(column)

    @Deprecated(COL_SELECT_DSL_ALL_FROM, ReplaceWith(COL_SELECT_DSL_ALL_FROM_REPLACE), level = DeprecationLevel.ERROR)
    public fun ColumnsSelectionDsl<*>.allSince(column: ColumnPath): ColumnSet<*> = allFrom(column)

    @Deprecated(COL_SELECT_DSL_ALL_FROM, ReplaceWith(COL_SELECT_DSL_ALL_FROM_REPLACE), level = DeprecationLevel.ERROR)
    public fun ColumnsSelectionDsl<*>.allSince(column: String): ColumnSet<*> = allFrom(column)

    @Deprecated(COL_SELECT_DSL_ALL_FROM, ReplaceWith(COL_SELECT_DSL_ALL_FROM_REPLACE), level = DeprecationLevel.ERROR)
    public fun ColumnsSelectionDsl<*>.allSince(column: AnyColumnReference): ColumnSet<*> = allFrom(column)

    @Deprecated(
        COL_SELECT_DSL_ALL_COLS_FROM,
        ReplaceWith(COL_SELECT_DSL_ALL_COLS_FROM_REPLACE),
        level = DeprecationLevel.ERROR,
    )
    public fun SingleColumn<DataRow<*>>.allSince(column: ColumnPath): ColumnSet<*> = allColsFrom(column)

    @Deprecated(
        COL_SELECT_DSL_ALL_COLS_FROM,
        ReplaceWith(COL_SELECT_DSL_ALL_COLS_FROM_REPLACE),
        level = DeprecationLevel.ERROR,
    )
    public fun SingleColumn<DataRow<*>>.allSince(column: String): ColumnSet<*> = allColsFrom(column)

    @Deprecated(
        COL_SELECT_DSL_ALL_COLS_FROM,
        ReplaceWith(COL_SELECT_DSL_ALL_COLS_FROM_REPLACE),
        level = DeprecationLevel.ERROR,
    )
    public fun SingleColumn<DataRow<*>>.allSince(column: AnyColumnReference): ColumnSet<*> = allColsFrom(column)

    @Deprecated(COL_SELECT_DSL_ALL_UP_TO, ReplaceWith(COL_SELECT_DSL_ALL_UP_TO_REPLACE), level = DeprecationLevel.ERROR)
    public fun ColumnsSelectionDsl<*>.allUntil(column: ColumnPath): ColumnSet<*> = allUpTo(column)

    @Deprecated(COL_SELECT_DSL_ALL_UP_TO, ReplaceWith(COL_SELECT_DSL_ALL_UP_TO_REPLACE), level = DeprecationLevel.ERROR)
    public fun ColumnsSelectionDsl<*>.allUntil(column: String): ColumnSet<*> = allUpTo(column)

    @Deprecated(COL_SELECT_DSL_ALL_UP_TO, ReplaceWith(COL_SELECT_DSL_ALL_UP_TO_REPLACE), level = DeprecationLevel.ERROR)
    public fun ColumnsSelectionDsl<*>.allUntil(column: AnyColumnReference): ColumnSet<*> = allUpTo(column)

    @Deprecated(
        COL_SELECT_DSL_ALL_COLS_UP_TO,
        ReplaceWith(COL_SELECT_DSL_ALL_COLS_UP_TO_REPLACE),
        level = DeprecationLevel.ERROR,
    )
    public fun SingleColumn<DataRow<*>>.allUntil(column: ColumnPath): ColumnSet<*> = allColsUpTo(column)

    @Deprecated(
        COL_SELECT_DSL_ALL_COLS_UP_TO,
        ReplaceWith(COL_SELECT_DSL_ALL_COLS_UP_TO_REPLACE),
        level = DeprecationLevel.ERROR,
    )
    public fun SingleColumn<DataRow<*>>.allUntil(column: String): ColumnSet<*> = allColsUpTo(column)

    @Deprecated(
        COL_SELECT_DSL_ALL_COLS_UP_TO,
        ReplaceWith(COL_SELECT_DSL_ALL_COLS_UP_TO_REPLACE),
        level = DeprecationLevel.ERROR,
    )
    public fun SingleColumn<DataRow<*>>.allUntil(column: AnyColumnReference): ColumnSet<*> = allColsUpTo(column)

    // endregion
}

/**
 * If [this] is a [SingleColumn] containing a single [ColumnGroup], it
 * returns a [(transformable) ColumnSet][TransformableColumnSet] containing the children of this [ColumnGroup],
 * else it simply returns a [(transformable) ColumnSet][TransformableColumnSet] from [this].
 */
internal fun ColumnsResolver<*>.allColumnsInternal(removePaths: Boolean = false): TransformableColumnSet<*> =
    transform {
        if (isSingleColumnWithGroup(it)) {
            it.single().let {
                if (removePaths) {
                    it.asColumnGroup().columns().map(AnyCol::addPath)
                } else {
                    it.cols()
                }
            }
        } else {
            it
        }
    }

/**
 * Returns a new ColumnSet containing all columns after the first column that matches the given predicate.
 *
 * @param colByPredicate a function that takes a ColumnWithPath and returns true if the column matches the predicate, false otherwise
 * @return a new ColumnSet containing all columns after the first column that matches the given predicate
 */
internal fun ColumnsResolver<*>.allAfterInternal(colByPredicate: ColumnFilter<*>): ColumnSet<*> {
    var take = false
    return colsInternal {
        if (take) {
            true
        } else {
            take = colByPredicate(it)
            false
        }
    }
}

/**
 * Returns a column set containing all columns from the internal column set that satisfy the given predicate.
 *
 * @param colByPredicate the predicate used to determine if a column should be included in the resulting set
 * @return a column set containing all columns that satisfy the predicate
 */
internal fun ColumnsResolver<*>.allFromInternal(colByPredicate: ColumnFilter<*>): ColumnSet<*> {
    var take = false
    return colsInternal {
        if (take) {
            true
        } else {
            take = colByPredicate(it)
            take
        }
    }
}

/**
 * Returns a new ColumnSet containing all columns before the first column that satisfies the given predicate.
 *
 * @param colByPredicate the predicate function used to determine if a column should be included in the returned ColumnSet
 * @return a new ColumnSet containing all columns that come before the first column that satisfies the given predicate
 */
internal fun ColumnsResolver<*>.allBeforeInternal(colByPredicate: ColumnFilter<*>): ColumnSet<*> {
    var take = true
    return colsInternal {
        if (!take) {
            false
        } else {
            take = !colByPredicate(it)
            take
        }
    }
}

/**
 * Returns a ColumnSet containing all columns up to (and including) the first column that satisfies the given predicate.
 *
 * @param colByPredicate a predicate function that takes a ColumnWithPath and returns true if the column satisfies the desired condition.
 * @return a ColumnSet containing all columns up to the first column that satisfies the given predicate.
 */
internal fun ColumnsResolver<*>.allUpToInternal(colByPredicate: ColumnFilter<*>): ColumnSet<*> {
    var take = true
    return colsInternal {
        if (!take) {
            false
        } else {
            take = !colByPredicate(it)
            true
        }
    }
}

// endregion<|MERGE_RESOLUTION|>--- conflicted
+++ resolved
@@ -59,6 +59,7 @@
 import org.jetbrains.kotlinx.dataframe.util.COL_SELECT_DSL_ALL_FROM_REPLACE
 import org.jetbrains.kotlinx.dataframe.util.COL_SELECT_DSL_ALL_UP_TO
 import org.jetbrains.kotlinx.dataframe.util.COL_SELECT_DSL_ALL_UP_TO_REPLACE
+import kotlin.experimental.ExperimentalTypeInference
 import kotlin.reflect.KProperty
 
 // region DataColumn
@@ -216,13 +217,13 @@
     @ExcludeFromSources
     private interface CommonAllSubsetDocs {
 
-        // The title of the function, a.k.a. "All (Cols) After"
+        /* The title of the function, a.k.a. "All (Cols) After" */
         interface TitleArg
 
-        // The exact name of the function, a.k.a. "allAfter"
+        /* The exact name of the function, a.k.a. "allAfter" */
         interface FunctionArg
 
-        // The exact name of the function, a.k.a. "allColsAfter"
+        /* The exact name of the function, a.k.a. "allColsAfter" */
         interface FunctionColsArg
 
         /*
@@ -236,7 +237,7 @@
          */
         interface ColumnDoesNotExistArg
 
-        // Example argument
+        /* Example argument */
         interface ExampleArg
     }
 
@@ -291,7 +292,8 @@
      * NOTE: This is an identity call and can be omitted in most cases.
      */
     @Suppress("UNCHECKED_CAST")
-    public fun <C> ColumnSet<C>.all(): TransformableColumnSet<C> = allColumnsInternal() as TransformableColumnSet<C>
+    public fun <C> ColumnSet<C>.all(): TransformableColumnSet<C> =
+        allColumnsInternal() as TransformableColumnSet<C>
 
     /**
      * @include [CommonAllDocs]
@@ -299,13 +301,9 @@
      *
      * `df.`[select][DataFrame.select]`  {  `[all][ColumnsSelectionDsl.all]`() }`
      */
-<<<<<<< HEAD
-    public fun ColumnsSelectionDsl<*>.all(): TransformableColumnSet<*> = asSingleColumn().allColumnsInternal()
-=======
     @Interpretable("All0")
     public fun ColumnsSelectionDsl<*>.all(): TransformableColumnSet<*> =
         asSingleColumn().allColumnsInternal()
->>>>>>> 0896fa50
 
     /**
      * @include [CommonAllDocs]
@@ -322,7 +320,8 @@
      *
      * `df.`[select][DataFrame.select]` { "myGroupCol".`[allCols][String.allCols]`() }`
      */
-    public fun String.allCols(): TransformableColumnSet<*> = columnGroup(this).allCols()
+    public fun String.allCols(): TransformableColumnSet<*> =
+        columnGroup(this).allCols()
 
     /**
      * @include [CommonAllDocs]
@@ -330,7 +329,8 @@
      *
      * `df.`[select][DataFrame.select]` { DataSchemaType::columnGroup.`[allCols][KProperty.allCols]`() }`
      */
-    public fun KProperty<*>.allCols(): TransformableColumnSet<*> = columnGroup(this).allCols()
+    public fun KProperty<*>.allCols(): TransformableColumnSet<*> =
+        columnGroup(this).allCols()
 
     /**
      * @include [CommonAllDocs]
@@ -338,7 +338,8 @@
      *
      * `df.`[select][DataFrame.select]` { "pathTo"["myGroup"].`[allCols][ColumnPath.allCols]`() }`
      */
-    public fun ColumnPath.allCols(): TransformableColumnSet<*> = columnGroup(this).allCols()
+    public fun ColumnPath.allCols(): TransformableColumnSet<*> =
+        columnGroup(this).allCols()
 
     // endregion
 
@@ -380,10 +381,12 @@
         allAfterInternal { it.path == column } as ColumnSet<C>
 
     /** @include [ColumnSetAllAfterDocs] {@set [ColumnSetAllAfterDocs.Arg] ("myColumn")} */
-    public fun <C> ColumnSet<C>.allAfter(column: String): ColumnSet<C> = allAfter(pathOf(column))
+    public fun <C> ColumnSet<C>.allAfter(column: String): ColumnSet<C> =
+        allAfter(pathOf(column))
 
     /** @include [ColumnSetAllAfterDocs] {@set [ColumnSetAllAfterDocs.Arg] (myColumn)} */
-    public fun <C> ColumnSet<C>.allAfter(column: AnyColumnReference): ColumnSet<C> = allAfter(column.path())
+    public fun <C> ColumnSet<C>.allAfter(column: AnyColumnReference): ColumnSet<C> =
+        allAfter(column.path())
 
     /** @include [ColumnSetAllAfterDocs] {@set [ColumnSetAllAfterDocs.Arg] (Type::myColumn)} */
     public fun <C> ColumnSet<C>.allAfter(column: KProperty<*>): ColumnSet<C> =
@@ -407,13 +410,16 @@
         asSingleColumn().allColsAfter(column)
 
     /** @include [ColumnsSelectionDslAllAfterDocs] {@set [ColumnsSelectionDslAllAfterDocs.Arg] ("pathTo"["myColumn"])} */
-    public fun ColumnsSelectionDsl<*>.allAfter(column: ColumnPath): ColumnSet<*> = asSingleColumn().allColsAfter(column)
+    public fun ColumnsSelectionDsl<*>.allAfter(column: ColumnPath): ColumnSet<*> =
+        asSingleColumn().allColsAfter(column)
 
     /** @include [ColumnsSelectionDslAllAfterDocs] {@set [ColumnsSelectionDslAllAfterDocs.Arg] ("myColumn")} */
-    public fun ColumnsSelectionDsl<*>.allAfter(column: String): ColumnSet<*> = allAfter(pathOf(column))
+    public fun ColumnsSelectionDsl<*>.allAfter(column: String): ColumnSet<*> =
+        allAfter(pathOf(column))
 
     /** @include [ColumnsSelectionDslAllAfterDocs] {@set [ColumnsSelectionDslAllAfterDocs.Arg] (myColumn)} */
-    public fun ColumnsSelectionDsl<*>.allAfter(column: AnyColumnReference): ColumnSet<*> = allAfter(column.path())
+    public fun ColumnsSelectionDsl<*>.allAfter(column: AnyColumnReference): ColumnSet<*> =
+        allAfter(column.path())
 
     /** @include [ColumnsSelectionDslAllAfterDocs] {@set [ColumnsSelectionDslAllAfterDocs.Arg] (Type::myColumn)} */
     public fun ColumnsSelectionDsl<*>.allAfter(column: KProperty<*>): ColumnSet<*> =
@@ -454,7 +460,8 @@
     }
 
     /** @include [SingleColumnAllAfterDocs] {@set [SingleColumnAllAfterDocs.Arg] ("myColumn")} */
-    public fun SingleColumn<DataRow<*>>.allColsAfter(column: String): ColumnSet<*> = allColsAfter(pathOf(column))
+    public fun SingleColumn<DataRow<*>>.allColsAfter(column: String): ColumnSet<*> =
+        allColsAfter(pathOf(column))
 
     /** @include [SingleColumnAllAfterDocs] {@set [SingleColumnAllAfterDocs.Arg] (myColumn)} */
     public fun SingleColumn<DataRow<*>>.allColsAfter(column: AnyColumnReference): ColumnSet<*> =
@@ -478,19 +485,24 @@
     }
 
     /** @include [StringAllAfterDocs] {@set [StringAllAfterDocs.Arg] \ \{ myColumn \}} */
-    public fun String.allColsAfter(column: ColumnSelector<*, *>): ColumnSet<*> = columnGroup(this).allColsAfter(column)
+    public fun String.allColsAfter(column: ColumnSelector<*, *>): ColumnSet<*> =
+        columnGroup(this).allColsAfter(column)
 
     /** @include [StringAllAfterDocs] {@set [StringAllAfterDocs.Arg] ("pathTo"["myColumn"])} */
-    public fun String.allColsAfter(column: ColumnPath): ColumnSet<*> = columnGroup(this).allColsAfter(column)
+    public fun String.allColsAfter(column: ColumnPath): ColumnSet<*> =
+        columnGroup(this).allColsAfter(column)
 
     /** @include [StringAllAfterDocs] {@set [StringAllAfterDocs.Arg] ("myColumn")} */
-    public fun String.allColsAfter(column: String): ColumnSet<*> = columnGroup(this).allColsAfter(column)
+    public fun String.allColsAfter(column: String): ColumnSet<*> =
+        columnGroup(this).allColsAfter(column)
 
     /** @include [StringAllAfterDocs] {@set [StringAllAfterDocs.Arg] (myColumn)} */
-    public fun String.allColsAfter(column: AnyColumnReference): ColumnSet<*> = columnGroup(this).allColsAfter(column)
+    public fun String.allColsAfter(column: AnyColumnReference): ColumnSet<*> =
+        columnGroup(this).allColsAfter(column)
 
     /** @include [StringAllAfterDocs] {@set [StringAllAfterDocs.Arg] (Type::myColumn)} */
-    public fun String.allColsAfter(column: KProperty<*>): ColumnSet<*> = columnGroup(this).allColsAfter(column)
+    public fun String.allColsAfter(column: KProperty<*>): ColumnSet<*> =
+        columnGroup(this).allColsAfter(column)
 
     /**
      * @include [AllAfterDocs]
@@ -512,17 +524,20 @@
         columnGroup(this).allColsAfter(column)
 
     /** @include [KPropertyAllAfterDocs] {@set [KPropertyAllAfterDocs.Arg] ("pathTo"["myColumn"])} */
-    public fun KProperty<*>.allColsAfter(column: ColumnPath): ColumnSet<*> = columnGroup(this).allColsAfter(column)
+    public fun KProperty<*>.allColsAfter(column: ColumnPath): ColumnSet<*> =
+        columnGroup(this).allColsAfter(column)
 
     /** @include [KPropertyAllAfterDocs] {@set [KPropertyAllAfterDocs.Arg] ("myColumn")} */
-    public fun KProperty<*>.allColsAfter(column: String): ColumnSet<*> = columnGroup(this).allColsAfter(column)
+    public fun KProperty<*>.allColsAfter(column: String): ColumnSet<*> =
+        columnGroup(this).allColsAfter(column)
 
     /** @include [KPropertyAllAfterDocs] {@set [KPropertyAllAfterDocs.Arg] (myColumn)} */
     public fun KProperty<*>.allColsAfter(column: AnyColumnReference): ColumnSet<*> =
         columnGroup(this).allColsAfter(column)
 
     /** @include [KPropertyAllAfterDocs] {@set [KPropertyAllAfterDocs.Arg] (Type::myColumn)} */
-    public fun KProperty<*>.allColsAfter(column: KProperty<*>): ColumnSet<*> = columnGroup(this).allColsAfter(column)
+    public fun KProperty<*>.allColsAfter(column: KProperty<*>): ColumnSet<*> =
+        columnGroup(this).allColsAfter(column)
 
     /**
      * @include [AllAfterDocs]
@@ -542,17 +557,20 @@
         columnGroup(this).allColsAfter(column)
 
     /** @include [ColumnPathAllAfterDocs] {@set [ColumnPathAllAfterDocs.Arg] ("pathTo"["myColumn"])} */
-    public fun ColumnPath.allColsAfter(column: ColumnPath): ColumnSet<*> = columnGroup(this).allColsAfter(column)
+    public fun ColumnPath.allColsAfter(column: ColumnPath): ColumnSet<*> =
+        columnGroup(this).allColsAfter(column)
 
     /** @include [ColumnPathAllAfterDocs] {@set [ColumnPathAllAfterDocs.Arg] ("myColumn")} */
-    public fun ColumnPath.allColsAfter(column: String): ColumnSet<*> = columnGroup(this).allColsAfter(column)
+    public fun ColumnPath.allColsAfter(column: String): ColumnSet<*> =
+        columnGroup(this).allColsAfter(column)
 
     /** @include [ColumnPathAllAfterDocs] {@set [ColumnPathAllAfterDocs.Arg] (myColumn)} */
     public fun ColumnPath.allColsAfter(column: AnyColumnReference): ColumnSet<*> =
         columnGroup(this).allColsAfter(column)
 
     /** @include [ColumnPathAllAfterDocs] {@set [ColumnPathAllAfterDocs.Arg] (Type::myColumn)} */
-    public fun ColumnPath.allColsAfter(column: KProperty<*>): ColumnSet<*> = columnGroup(this).allColsAfter(column)
+    public fun ColumnPath.allColsAfter(column: KProperty<*>): ColumnSet<*> =
+        columnGroup(this).allColsAfter(column)
 
     // endregion
 
@@ -594,13 +612,16 @@
         allFromInternal { it.path == column } as ColumnSet<C>
 
     /** @include [ColumnSetAllFromDocs] {@set [ColumnSetAllFromDocs.Arg] ("myColumn")} */
-    public fun <C> ColumnSet<C>.allFrom(column: String): ColumnSet<C> = allFrom(pathOf(column))
+    public fun <C> ColumnSet<C>.allFrom(column: String): ColumnSet<C> =
+        allFrom(pathOf(column))
 
     /** @include [ColumnSetAllFromDocs] {@set [ColumnSetAllFromDocs.Arg] (myColumn)} */
-    public fun <C> ColumnSet<C>.allFrom(column: AnyColumnReference): ColumnSet<C> = allFrom(column.path())
+    public fun <C> ColumnSet<C>.allFrom(column: AnyColumnReference): ColumnSet<C> =
+        allFrom(column.path())
 
     /** @include [ColumnSetAllFromDocs] {@set [ColumnSetAllFromDocs.Arg] (Type::myColumn)} */
-    public fun <C> ColumnSet<C>.allFrom(column: KProperty<*>): ColumnSet<C> = allFrom(column.toColumnAccessor().path())
+    public fun <C> ColumnSet<C>.allFrom(column: KProperty<*>): ColumnSet<C> =
+        allFrom(column.toColumnAccessor().path())
 
     /**
      * @include [AllFromDocs]
@@ -620,17 +641,20 @@
         asSingleColumn().allColsFrom(column)
 
     /** @include [ColumnsSelectionDslAllFromDocs] {@set [ColumnsSelectionDslAllFromDocs.Arg] ("pathTo"["myColumn"])} */
-    public fun ColumnsSelectionDsl<*>.allFrom(column: ColumnPath): ColumnSet<*> = asSingleColumn().allColsFrom(column)
+    public fun ColumnsSelectionDsl<*>.allFrom(column: ColumnPath): ColumnSet<*> =
+        asSingleColumn().allColsFrom(column)
 
     /** @include [ColumnsSelectionDslAllFromDocs] {@set [ColumnsSelectionDslAllFromDocs.Arg] ("myColumn")} */
-    public fun ColumnsSelectionDsl<*>.allFrom(column: String): ColumnSet<*> = asSingleColumn().allColsFrom(column)
+    public fun ColumnsSelectionDsl<*>.allFrom(column: String): ColumnSet<*> =
+        asSingleColumn().allColsFrom(column)
 
     /** @include [ColumnsSelectionDslAllFromDocs] {@set [ColumnsSelectionDslAllFromDocs.Arg] (myColumn)} */
     public fun ColumnsSelectionDsl<*>.allFrom(column: AnyColumnReference): ColumnSet<*> =
         asSingleColumn().allColsFrom(column)
 
     /** @include [ColumnsSelectionDslAllFromDocs] {@set [ColumnsSelectionDslAllFromDocs.Arg] (Type::myColumn)} */
-    public fun ColumnsSelectionDsl<*>.allFrom(column: KProperty<*>): ColumnSet<*> = asSingleColumn().allColsFrom(column)
+    public fun ColumnsSelectionDsl<*>.allFrom(column: KProperty<*>): ColumnSet<*> =
+        asSingleColumn().allColsFrom(column)
 
     /**
      * @include [AllFromDocs]
@@ -667,7 +691,8 @@
     }
 
     /** @include [SingleColumnAllFromDocs] {@set [SingleColumnAllFromDocs.Arg] ("myColumn")} */
-    public fun SingleColumn<DataRow<*>>.allColsFrom(column: String): ColumnSet<*> = allColsFrom(pathOf(column))
+    public fun SingleColumn<DataRow<*>>.allColsFrom(column: String): ColumnSet<*> =
+        allColsFrom(pathOf(column))
 
     /** @include [SingleColumnAllFromDocs] {@set [SingleColumnAllFromDocs.Arg] (myColumn)} */
     public fun SingleColumn<DataRow<*>>.allColsFrom(column: AnyColumnReference): ColumnSet<*> =
@@ -691,19 +716,24 @@
     }
 
     /** @include [StringAllFromDocs] {@set [StringAllFromDocs.Arg] \ \{ myColumn \}} */
-    public fun String.allColsFrom(column: ColumnSelector<*, *>): ColumnSet<*> = columnGroup(this).allColsFrom(column)
+    public fun String.allColsFrom(column: ColumnSelector<*, *>): ColumnSet<*> =
+        columnGroup(this).allColsFrom(column)
 
     /** @include [StringAllFromDocs] {@set [StringAllFromDocs.Arg] ("pathTo"["myColumn"])} */
-    public fun String.allColsFrom(column: ColumnPath): ColumnSet<*> = columnGroup(this).allColsFrom(column)
+    public fun String.allColsFrom(column: ColumnPath): ColumnSet<*> =
+        columnGroup(this).allColsFrom(column)
 
     /** @include [StringAllFromDocs] {@set [StringAllFromDocs.Arg] ("myColumn")} */
-    public fun String.allColsFrom(column: String): ColumnSet<*> = columnGroup(this).allColsFrom(column)
+    public fun String.allColsFrom(column: String): ColumnSet<*> =
+        columnGroup(this).allColsFrom(column)
 
     /** @include [StringAllFromDocs] {@set [StringAllFromDocs.Arg] (myColumn)} */
-    public fun String.allColsFrom(column: AnyColumnReference): ColumnSet<*> = columnGroup(this).allColsFrom(column)
+    public fun String.allColsFrom(column: AnyColumnReference): ColumnSet<*> =
+        columnGroup(this).allColsFrom(column)
 
     /** @include [StringAllFromDocs] {@set [StringAllFromDocs.Arg] (Type::myColumn)} */
-    public fun String.allColsFrom(column: KProperty<*>): ColumnSet<*> = columnGroup(this).allColsFrom(column)
+    public fun String.allColsFrom(column: KProperty<*>): ColumnSet<*> =
+        columnGroup(this).allColsFrom(column)
 
     /**
      * @include [AllFromDocs]
@@ -725,17 +755,20 @@
         columnGroup(this).allColsFrom(column)
 
     /** @include [KPropertyAllFromDocs] {@set [KPropertyAllFromDocs.Arg] ("pathTo"["myColumn"])} */
-    public fun KProperty<*>.allColsFrom(column: ColumnPath): ColumnSet<*> = columnGroup(this).allColsFrom(column)
+    public fun KProperty<*>.allColsFrom(column: ColumnPath): ColumnSet<*> =
+        columnGroup(this).allColsFrom(column)
 
     /** @include [KPropertyAllFromDocs] {@set [KPropertyAllFromDocs.Arg] ("myColumn")} */
-    public fun KProperty<*>.allColsFrom(column: String): ColumnSet<*> = columnGroup(this).allColsFrom(column)
+    public fun KProperty<*>.allColsFrom(column: String): ColumnSet<*> =
+        columnGroup(this).allColsFrom(column)
 
     /** @include [KPropertyAllFromDocs] {@set [KPropertyAllFromDocs.Arg] (myColumn)} */
     public fun KProperty<*>.allColsFrom(column: AnyColumnReference): ColumnSet<*> =
         columnGroup(this).allColsFrom(column)
 
     /** @include [KPropertyAllFromDocs] {@set [KPropertyAllFromDocs.Arg] (Type::myColumn)} */
-    public fun KProperty<*>.allColsFrom(column: KProperty<*>): ColumnSet<*> = columnGroup(this).allColsFrom(column)
+    public fun KProperty<*>.allColsFrom(column: KProperty<*>): ColumnSet<*> =
+        columnGroup(this).allColsFrom(column)
 
     /**
      * @include [AllFromDocs]
@@ -755,16 +788,20 @@
         columnGroup(this).allColsFrom(column)
 
     /** @include [ColumnPathAllFromDocs] {@set [ColumnPathAllFromDocs.Arg] ("pathTo"["myColumn"])} */
-    public fun ColumnPath.allColsFrom(column: ColumnPath): ColumnSet<*> = columnGroup(this).allColsFrom(column)
+    public fun ColumnPath.allColsFrom(column: ColumnPath): ColumnSet<*> =
+        columnGroup(this).allColsFrom(column)
 
     /** @include [ColumnPathAllFromDocs] {@set [ColumnPathAllFromDocs.Arg] ("myColumn")} */
-    public fun ColumnPath.allColsFrom(column: String): ColumnSet<*> = columnGroup(this).allColsFrom(column)
+    public fun ColumnPath.allColsFrom(column: String): ColumnSet<*> =
+        columnGroup(this).allColsFrom(column)
 
     /** @include [ColumnPathAllFromDocs] {@set [ColumnPathAllFromDocs.Arg] (myColumn)} */
-    public fun ColumnPath.allColsFrom(column: AnyColumnReference): ColumnSet<*> = columnGroup(this).allColsFrom(column)
+    public fun ColumnPath.allColsFrom(column: AnyColumnReference): ColumnSet<*> =
+        columnGroup(this).allColsFrom(column)
 
     /** @include [ColumnPathAllFromDocs] {@set [ColumnPathAllFromDocs.Arg] (Type::myColumn)} */
-    public fun ColumnPath.allColsFrom(column: KProperty<*>): ColumnSet<*> = columnGroup(this).allColsFrom(column)
+    public fun ColumnPath.allColsFrom(column: KProperty<*>): ColumnSet<*> =
+        columnGroup(this).allColsFrom(column)
 
     // endregion
 
@@ -806,10 +843,12 @@
         allBeforeInternal { it.path == column } as ColumnSet<C>
 
     /** @include [ColumnSetAllBeforeDocs] {@set [ColumnSetAllBeforeDocs.Arg] ("myColumn")} */
-    public fun <C> ColumnSet<C>.allBefore(column: String): ColumnSet<C> = allBefore(pathOf(column))
+    public fun <C> ColumnSet<C>.allBefore(column: String): ColumnSet<C> =
+        allBefore(pathOf(column))
 
     /** @include [ColumnSetAllBeforeDocs] {@set [ColumnSetAllBeforeDocs.Arg] (myColumn)} */
-    public fun <C> ColumnSet<C>.allBefore(column: AnyColumnReference): ColumnSet<C> = allBefore(column.path())
+    public fun <C> ColumnSet<C>.allBefore(column: AnyColumnReference): ColumnSet<C> =
+        allBefore(column.path())
 
     /** @include [ColumnSetAllBeforeDocs] {@set [ColumnSetAllBeforeDocs.Arg] (Type::myColumn)} */
     public fun <C> ColumnSet<C>.allBefore(column: KProperty<*>): ColumnSet<C> =
@@ -837,10 +876,12 @@
         asSingleColumn().allColsBefore(column)
 
     /** @include [ColumnsSelectionDslAllBeforeDocs] {@set [ColumnsSelectionDslAllBeforeDocs.Arg] ("myColumn")} */
-    public fun ColumnsSelectionDsl<*>.allBefore(column: String): ColumnSet<*> = allBefore(pathOf(column))
+    public fun ColumnsSelectionDsl<*>.allBefore(column: String): ColumnSet<*> =
+        allBefore(pathOf(column))
 
     /** @include [ColumnsSelectionDslAllBeforeDocs] {@set [ColumnsSelectionDslAllBeforeDocs.Arg] (myColumn)} */
-    public fun ColumnsSelectionDsl<*>.allBefore(column: AnyColumnReference): ColumnSet<*> = allBefore(column.path())
+    public fun ColumnsSelectionDsl<*>.allBefore(column: AnyColumnReference): ColumnSet<*> =
+        allBefore(column.path())
 
     /** @include [ColumnsSelectionDslAllBeforeDocs] {@set [ColumnsSelectionDslAllBeforeDocs.Arg] (Type::myColumn)} */
     public fun ColumnsSelectionDsl<*>.allBefore(column: KProperty<*>): ColumnSet<*> =
@@ -878,7 +919,8 @@
     }
 
     /** @include [SingleColumnAllBeforeDocs] {@set [SingleColumnAllBeforeDocs.Arg] ("myColumn")} */
-    public fun SingleColumn<DataRow<*>>.allColsBefore(column: String): ColumnSet<*> = allColsBefore(pathOf(column))
+    public fun SingleColumn<DataRow<*>>.allColsBefore(column: String): ColumnSet<*> =
+        allColsBefore(pathOf(column))
 
     /** @include [SingleColumnAllBeforeDocs] {@set [SingleColumnAllBeforeDocs.Arg] (myColumn)} */
     public fun SingleColumn<DataRow<*>>.allColsBefore(column: AnyColumnReference): ColumnSet<*> =
@@ -906,16 +948,20 @@
         columnGroup(this).allColsBefore(column)
 
     /** @include [StringAllBeforeDocs] {@set [StringAllBeforeDocs.Arg] ("pathTo"["myColumn"])} */
-    public fun String.allColsBefore(column: ColumnPath): ColumnSet<*> = columnGroup(this).allColsBefore(column)
+    public fun String.allColsBefore(column: ColumnPath): ColumnSet<*> =
+        columnGroup(this).allColsBefore(column)
 
     /** @include [StringAllBeforeDocs] {@set [StringAllBeforeDocs.Arg] ("myColumn")} */
-    public fun String.allColsBefore(column: String): ColumnSet<*> = columnGroup(this).allColsBefore(column)
+    public fun String.allColsBefore(column: String): ColumnSet<*> =
+        columnGroup(this).allColsBefore(column)
 
     /** @include [StringAllBeforeDocs] {@set [StringAllBeforeDocs.Arg] (myColumn)} */
-    public fun String.allColsBefore(column: AnyColumnReference): ColumnSet<*> = columnGroup(this).allColsBefore(column)
+    public fun String.allColsBefore(column: AnyColumnReference): ColumnSet<*> =
+        columnGroup(this).allColsBefore(column)
 
     /** @include [StringAllBeforeDocs] {@set [StringAllBeforeDocs.Arg] (Type::myColumn)} */
-    public fun String.allColsBefore(column: KProperty<*>): ColumnSet<*> = columnGroup(this).allColsBefore(column)
+    public fun String.allColsBefore(column: KProperty<*>): ColumnSet<*> =
+        columnGroup(this).allColsBefore(column)
 
     /**
      * @include [AllBeforeDocs]
@@ -937,17 +983,20 @@
         columnGroup(this).allColsBefore(column)
 
     /** @include [KPropertyAllBeforeDocs] {@set [KPropertyAllBeforeDocs.Arg] ("pathTo"["myColumn"])} */
-    public fun KProperty<*>.allColsBefore(column: ColumnPath): ColumnSet<*> = columnGroup(this).allColsBefore(column)
+    public fun KProperty<*>.allColsBefore(column: ColumnPath): ColumnSet<*> =
+        columnGroup(this).allColsBefore(column)
 
     /** @include [KPropertyAllBeforeDocs] {@set [KPropertyAllBeforeDocs.Arg] ("myColumn")} */
-    public fun KProperty<*>.allColsBefore(column: String): ColumnSet<*> = columnGroup(this).allColsBefore(column)
+    public fun KProperty<*>.allColsBefore(column: String): ColumnSet<*> =
+        columnGroup(this).allColsBefore(column)
 
     /** @include [KPropertyAllBeforeDocs] {@set [KPropertyAllBeforeDocs.Arg] (myColumn)} */
     public fun KProperty<*>.allColsBefore(column: AnyColumnReference): ColumnSet<*> =
         columnGroup(this).allColsBefore(column)
 
     /** @include [KPropertyAllBeforeDocs] {@set [KPropertyAllBeforeDocs.Arg] (Type::myColumn)} */
-    public fun KProperty<*>.allColsBefore(column: KProperty<*>): ColumnSet<*> = columnGroup(this).allColsBefore(column)
+    public fun KProperty<*>.allColsBefore(column: KProperty<*>): ColumnSet<*> =
+        columnGroup(this).allColsBefore(column)
 
     /**
      * @include [AllBeforeDocs]
@@ -967,17 +1016,20 @@
         columnGroup(this).allColsBefore(column)
 
     /** @include [ColumnPathAllBeforeDocs] {@set [ColumnPathAllBeforeDocs.Arg] ("pathTo"["myColumn"])} */
-    public fun ColumnPath.allColsBefore(column: ColumnPath): ColumnSet<*> = columnGroup(this).allColsBefore(column)
+    public fun ColumnPath.allColsBefore(column: ColumnPath): ColumnSet<*> =
+        columnGroup(this).allColsBefore(column)
 
     /** @include [ColumnPathAllBeforeDocs] {@set [ColumnPathAllBeforeDocs.Arg] ("myColumn")} */
-    public fun ColumnPath.allColsBefore(column: String): ColumnSet<*> = columnGroup(this).allColsBefore(column)
+    public fun ColumnPath.allColsBefore(column: String): ColumnSet<*> =
+        columnGroup(this).allColsBefore(column)
 
     /** @include [ColumnPathAllBeforeDocs] {@set [ColumnPathAllBeforeDocs.Arg] (myColumn)} */
     public fun ColumnPath.allColsBefore(column: AnyColumnReference): ColumnSet<*> =
         columnGroup(this).allColsBefore(column)
 
     /** @include [ColumnPathAllBeforeDocs] {@set [ColumnPathAllBeforeDocs.Arg] (Type::myColumn)} */
-    public fun ColumnPath.allColsBefore(column: KProperty<*>): ColumnSet<*> = columnGroup(this).allColsBefore(column)
+    public fun ColumnPath.allColsBefore(column: KProperty<*>): ColumnSet<*> =
+        columnGroup(this).allColsBefore(column)
 
     // endregion
 
@@ -1019,13 +1071,16 @@
         allUpToInternal { it.path == column } as ColumnSet<C>
 
     /** @include [ColumnSetAllUpToDocs] {@set [ColumnSetAllUpToDocs.Arg] ("myColumn")} */
-    public fun <C> ColumnSet<C>.allUpTo(column: String): ColumnSet<C> = allUpTo(pathOf(column))
+    public fun <C> ColumnSet<C>.allUpTo(column: String): ColumnSet<C> =
+        allUpTo(pathOf(column))
 
     /** @include [ColumnSetAllUpToDocs] {@set [ColumnSetAllUpToDocs.Arg] (myColumn)} */
-    public fun <C> ColumnSet<C>.allUpTo(column: AnyColumnReference): ColumnSet<C> = allUpTo(column.path())
+    public fun <C> ColumnSet<C>.allUpTo(column: AnyColumnReference): ColumnSet<C> =
+        allUpTo(column.path())
 
     /** @include [ColumnSetAllUpToDocs] {@set [ColumnSetAllUpToDocs.Arg] (Type::myColumn)} */
-    public fun <C> ColumnSet<C>.allUpTo(column: KProperty<*>): ColumnSet<C> = allUpTo(column.toColumnAccessor().path())
+    public fun <C> ColumnSet<C>.allUpTo(column: KProperty<*>): ColumnSet<C> =
+        allUpTo(column.toColumnAccessor().path())
 
     /**
      * @include [AllUpToDocs]
@@ -1045,17 +1100,20 @@
         asSingleColumn().allColsUpTo(column)
 
     /** @include [ColumnsSelectionDslAllUpToDocs] {@set [ColumnsSelectionDslAllUpToDocs.Arg] ("pathTo"["myColumn"])} */
-    public fun ColumnsSelectionDsl<*>.allUpTo(column: ColumnPath): ColumnSet<*> = asSingleColumn().allColsUpTo(column)
+    public fun ColumnsSelectionDsl<*>.allUpTo(column: ColumnPath): ColumnSet<*> =
+        asSingleColumn().allColsUpTo(column)
 
     /** @include [ColumnsSelectionDslAllUpToDocs] {@set [ColumnsSelectionDslAllUpToDocs.Arg] ("myColumn")} */
-    public fun ColumnsSelectionDsl<*>.allUpTo(column: String): ColumnSet<*> = asSingleColumn().allColsUpTo(column)
+    public fun ColumnsSelectionDsl<*>.allUpTo(column: String): ColumnSet<*> =
+        asSingleColumn().allColsUpTo(column)
 
     /** @include [ColumnsSelectionDslAllUpToDocs] {@set [ColumnsSelectionDslAllUpToDocs.Arg] (myColumn)} */
     public fun ColumnsSelectionDsl<*>.allUpTo(column: AnyColumnReference): ColumnSet<*> =
         asSingleColumn().allColsUpTo(column)
 
     /** @include [ColumnsSelectionDslAllUpToDocs] {@set [ColumnsSelectionDslAllUpToDocs.Arg] (Type::myColumn)} */
-    public fun ColumnsSelectionDsl<*>.allUpTo(column: KProperty<*>): ColumnSet<*> = asSingleColumn().allColsUpTo(column)
+    public fun ColumnsSelectionDsl<*>.allUpTo(column: KProperty<*>): ColumnSet<*> =
+        asSingleColumn().allColsUpTo(column)
 
     /**
      * @include [AllUpToDocs]
@@ -1092,7 +1150,8 @@
     }
 
     /** @include [SingleColumnAllUpToDocs] {@set [SingleColumnAllUpToDocs.Arg] ("myColumn")} */
-    public fun SingleColumn<DataRow<*>>.allColsUpTo(column: String): ColumnSet<*> = allColsUpTo(pathOf(column))
+    public fun SingleColumn<DataRow<*>>.allColsUpTo(column: String): ColumnSet<*> =
+        allColsUpTo(pathOf(column))
 
     /** @include [SingleColumnAllUpToDocs] {@set [SingleColumnAllUpToDocs.Arg] (myColumn)} */
     public fun SingleColumn<DataRow<*>>.allColsUpTo(column: AnyColumnReference): ColumnSet<*> =
@@ -1116,19 +1175,24 @@
     }
 
     /** @include [StringAllUpToDocs] {@set [StringAllUpToDocs.Arg] \ \{ myColumn \}} */
-    public fun String.allColsUpTo(column: ColumnSelector<*, *>): ColumnSet<*> = columnGroup(this).allColsUpTo(column)
+    public fun String.allColsUpTo(column: ColumnSelector<*, *>): ColumnSet<*> =
+        columnGroup(this).allColsUpTo(column)
 
     /** @include [StringAllUpToDocs] {@set [StringAllUpToDocs.Arg] ("pathTo"["myColumn"])} */
-    public fun String.allColsUpTo(column: ColumnPath): ColumnSet<*> = columnGroup(this).allColsUpTo(column)
+    public fun String.allColsUpTo(column: ColumnPath): ColumnSet<*> =
+        columnGroup(this).allColsUpTo(column)
 
     /** @include [StringAllUpToDocs] {@set [StringAllUpToDocs.Arg] ("myColumn")} */
-    public fun String.allColsUpTo(column: String): ColumnSet<*> = columnGroup(this).allColsUpTo(column)
+    public fun String.allColsUpTo(column: String): ColumnSet<*> =
+        columnGroup(this).allColsUpTo(column)
 
     /** @include [StringAllUpToDocs] {@set [StringAllUpToDocs.Arg] (myColumn)} */
-    public fun String.allColsUpTo(column: AnyColumnReference): ColumnSet<*> = columnGroup(this).allColsUpTo(column)
+    public fun String.allColsUpTo(column: AnyColumnReference): ColumnSet<*> =
+        columnGroup(this).allColsUpTo(column)
 
     /** @include [StringAllUpToDocs] {@set [StringAllUpToDocs.Arg] (Type::myColumn)} */
-    public fun String.allColsUpTo(column: KProperty<*>): ColumnSet<*> = columnGroup(this).allColsUpTo(column)
+    public fun String.allColsUpTo(column: KProperty<*>): ColumnSet<*> =
+        columnGroup(this).allColsUpTo(column)
 
     /**
      * @include [AllUpToDocs]
@@ -1150,17 +1214,20 @@
         columnGroup(this).allColsUpTo(column)
 
     /** @include [KPropertyAllUpToDocs] {@set [KPropertyAllUpToDocs.Arg] ("pathTo"["myColumn"])} */
-    public fun KProperty<*>.allColsUpTo(column: ColumnPath): ColumnSet<*> = columnGroup(this).allColsUpTo(column)
+    public fun KProperty<*>.allColsUpTo(column: ColumnPath): ColumnSet<*> =
+        columnGroup(this).allColsUpTo(column)
 
     /** @include [KPropertyAllUpToDocs] {@set [KPropertyAllUpToDocs.Arg] ("myColumn")} */
-    public fun KProperty<*>.allColsUpTo(column: String): ColumnSet<*> = columnGroup(this).allColsUpTo(column)
+    public fun KProperty<*>.allColsUpTo(column: String): ColumnSet<*> =
+        columnGroup(this).allColsUpTo(column)
 
     /** @include [KPropertyAllUpToDocs] {@set [KPropertyAllUpToDocs.Arg] (myColumn)} */
     public fun KProperty<*>.allColsUpTo(column: AnyColumnReference): ColumnSet<*> =
         columnGroup(this).allColsUpTo(column)
 
     /** @include [KPropertyAllUpToDocs] {@set [KPropertyAllUpToDocs.Arg] (Type::myColumn)} */
-    public fun KProperty<*>.allColsUpTo(column: KProperty<*>): ColumnSet<*> = columnGroup(this).allColsUpTo(column)
+    public fun KProperty<*>.allColsUpTo(column: KProperty<*>): ColumnSet<*> =
+        columnGroup(this).allColsUpTo(column)
 
     /**
      * @include [AllUpToDocs]
@@ -1180,16 +1247,20 @@
         columnGroup(this).allColsUpTo(column)
 
     /** @include [ColumnPathAllUpToDocs] {@set [ColumnPathAllUpToDocs.Arg] ("pathTo"["myColumn"])} */
-    public fun ColumnPath.allColsUpTo(column: ColumnPath): ColumnSet<*> = columnGroup(this).allColsUpTo(column)
+    public fun ColumnPath.allColsUpTo(column: ColumnPath): ColumnSet<*> =
+        columnGroup(this).allColsUpTo(column)
 
     /** @include [ColumnPathAllUpToDocs] {@set [ColumnPathAllUpToDocs.Arg] ("myColumn")} */
-    public fun ColumnPath.allColsUpTo(column: String): ColumnSet<*> = columnGroup(this).allColsUpTo(column)
+    public fun ColumnPath.allColsUpTo(column: String): ColumnSet<*> =
+        columnGroup(this).allColsUpTo(column)
 
     /** @include [ColumnPathAllUpToDocs] {@set [ColumnPathAllUpToDocs.Arg] (myColumn)} */
-    public fun ColumnPath.allColsUpTo(column: AnyColumnReference): ColumnSet<*> = columnGroup(this).allColsUpTo(column)
+    public fun ColumnPath.allColsUpTo(column: AnyColumnReference): ColumnSet<*> =
+        columnGroup(this).allColsUpTo(column)
 
     /** @include [ColumnPathAllUpToDocs] {@set [ColumnPathAllUpToDocs.Arg] (Type::myColumn)} */
-    public fun ColumnPath.allColsUpTo(column: KProperty<*>): ColumnSet<*> = columnGroup(this).allColsUpTo(column)
+    public fun ColumnPath.allColsUpTo(column: KProperty<*>): ColumnSet<*> =
+        columnGroup(this).allColsUpTo(column)
 
     // endregion
 
@@ -1198,56 +1269,56 @@
     @Deprecated(
         COL_SELECT_DSL_ALL_COLS,
         ReplaceWith(COL_SELECT_DSL_ALL_COLS_REPLACE),
-        level = DeprecationLevel.ERROR,
+        level = DeprecationLevel.ERROR
     )
     public fun SingleColumn<DataRow<*>>.all(): TransformableColumnSet<*> = allCols()
 
     @Deprecated(
         COL_SELECT_DSL_ALL_COLS,
         ReplaceWith(COL_SELECT_DSL_ALL_COLS_REPLACE),
-        level = DeprecationLevel.ERROR,
+        level = DeprecationLevel.ERROR
     )
     public fun String.all(): TransformableColumnSet<*> = allCols()
 
     @Deprecated(
         COL_SELECT_DSL_ALL_COLS_AFTER,
         ReplaceWith(COL_SELECT_DSL_ALL_COLS_AFTER_REPLACE),
-        level = DeprecationLevel.ERROR,
+        level = DeprecationLevel.ERROR
     )
     public fun SingleColumn<DataRow<*>>.allAfter(column: ColumnPath): ColumnSet<*> = allColsAfter(column)
 
     @Deprecated(
         COL_SELECT_DSL_ALL_COLS_AFTER,
         ReplaceWith(COL_SELECT_DSL_ALL_COLS_AFTER_REPLACE),
-        level = DeprecationLevel.ERROR,
+        level = DeprecationLevel.ERROR
     )
     public fun SingleColumn<DataRow<*>>.allAfter(column: String): ColumnSet<*> = allColsAfter(column)
 
     @Deprecated(
         COL_SELECT_DSL_ALL_COLS_AFTER,
         ReplaceWith(COL_SELECT_DSL_ALL_COLS_AFTER_REPLACE),
-        level = DeprecationLevel.ERROR,
+        level = DeprecationLevel.ERROR
     )
     public fun SingleColumn<DataRow<*>>.allAfter(column: AnyColumnReference): ColumnSet<*> = allColsAfter(column)
 
     @Deprecated(
         COL_SELECT_DSL_ALL_COLS_BEFORE,
         ReplaceWith(COL_SELECT_DSL_ALL_COLS_BEFORE_REPLACE),
-        level = DeprecationLevel.ERROR,
+        level = DeprecationLevel.ERROR
     )
     public fun SingleColumn<DataRow<*>>.allBefore(column: ColumnPath): ColumnSet<*> = allColsBefore(column)
 
     @Deprecated(
         COL_SELECT_DSL_ALL_COLS_BEFORE,
         ReplaceWith(COL_SELECT_DSL_ALL_COLS_BEFORE_REPLACE),
-        level = DeprecationLevel.ERROR,
+        level = DeprecationLevel.ERROR
     )
     public fun SingleColumn<DataRow<*>>.allBefore(column: String): ColumnSet<*> = allColsBefore(column)
 
     @Deprecated(
         COL_SELECT_DSL_ALL_COLS_BEFORE,
         ReplaceWith(COL_SELECT_DSL_ALL_COLS_BEFORE_REPLACE),
-        level = DeprecationLevel.ERROR,
+        level = DeprecationLevel.ERROR
     )
     public fun SingleColumn<DataRow<*>>.allBefore(column: AnyColumnReference): ColumnSet<*> = allColsBefore(column)
 
@@ -1263,21 +1334,21 @@
     @Deprecated(
         COL_SELECT_DSL_ALL_COLS_FROM,
         ReplaceWith(COL_SELECT_DSL_ALL_COLS_FROM_REPLACE),
-        level = DeprecationLevel.ERROR,
+        level = DeprecationLevel.ERROR
     )
     public fun SingleColumn<DataRow<*>>.allSince(column: ColumnPath): ColumnSet<*> = allColsFrom(column)
 
     @Deprecated(
         COL_SELECT_DSL_ALL_COLS_FROM,
         ReplaceWith(COL_SELECT_DSL_ALL_COLS_FROM_REPLACE),
-        level = DeprecationLevel.ERROR,
+        level = DeprecationLevel.ERROR
     )
     public fun SingleColumn<DataRow<*>>.allSince(column: String): ColumnSet<*> = allColsFrom(column)
 
     @Deprecated(
         COL_SELECT_DSL_ALL_COLS_FROM,
         ReplaceWith(COL_SELECT_DSL_ALL_COLS_FROM_REPLACE),
-        level = DeprecationLevel.ERROR,
+        level = DeprecationLevel.ERROR
     )
     public fun SingleColumn<DataRow<*>>.allSince(column: AnyColumnReference): ColumnSet<*> = allColsFrom(column)
 
@@ -1293,21 +1364,21 @@
     @Deprecated(
         COL_SELECT_DSL_ALL_COLS_UP_TO,
         ReplaceWith(COL_SELECT_DSL_ALL_COLS_UP_TO_REPLACE),
-        level = DeprecationLevel.ERROR,
+        level = DeprecationLevel.ERROR
     )
     public fun SingleColumn<DataRow<*>>.allUntil(column: ColumnPath): ColumnSet<*> = allColsUpTo(column)
 
     @Deprecated(
         COL_SELECT_DSL_ALL_COLS_UP_TO,
         ReplaceWith(COL_SELECT_DSL_ALL_COLS_UP_TO_REPLACE),
-        level = DeprecationLevel.ERROR,
+        level = DeprecationLevel.ERROR
     )
     public fun SingleColumn<DataRow<*>>.allUntil(column: String): ColumnSet<*> = allColsUpTo(column)
 
     @Deprecated(
         COL_SELECT_DSL_ALL_COLS_UP_TO,
         ReplaceWith(COL_SELECT_DSL_ALL_COLS_UP_TO_REPLACE),
-        level = DeprecationLevel.ERROR,
+        level = DeprecationLevel.ERROR
     )
     public fun SingleColumn<DataRow<*>>.allUntil(column: AnyColumnReference): ColumnSet<*> = allColsUpTo(column)
 
