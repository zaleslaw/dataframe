--- conflicted
+++ resolved
@@ -44,7 +44,11 @@
 
 internal const val PARSER_OPTIONS_COPY = "This function is only here for binary compatibility. $MESSAGE_0_16"
 
-<<<<<<< HEAD
+internal const val IS_COMPARABLE =
+    "This function is replaced by `valuesAreComparable()` to better reflect its purpose. $MESSAGE_0_16"
+internal const val IS_COMPARABLE_REPLACE = "valuesAreComparable()"
+internal const val IS_INTER_COMPARABLE_IMPORT = "org.jetbrains.kotlinx.dataframe.api.valuesAreComparable"
+
 internal const val AS_URL = "This function is replaced by `asUrl()`. $MESSAGE_0_16"
 internal const val AS_URL_REPLACE = "asUrl(fileOrUrl)"
 internal const val AS_URL_IMPORT = "org.jetbrains.kotlinx.dataframe.io.asUrl"
@@ -52,12 +56,6 @@
 internal const val IS_URL = "This function is replaced by `isUrl()`. $MESSAGE_0_16"
 internal const val IS_URL_REPLACE = "isUrl(path)"
 internal const val IS_URL_IMPORT = "org.jetbrains.kotlinx.dataframe.io.isUrl"
-=======
-internal const val IS_COMPARABLE =
-    "This function is replaced by `valuesAreComparable()` to better reflect its purpose. $MESSAGE_0_16"
-internal const val IS_COMPARABLE_REPLACE = "valuesAreComparable()"
-internal const val IS_INTER_COMPARABLE_IMPORT = "org.jetbrains.kotlinx.dataframe.api.valuesAreComparable"
->>>>>>> 0be9e2ec
 
 // endregion
 
