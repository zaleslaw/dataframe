--- conflicted
+++ resolved
@@ -26,29 +26,19 @@
 @Check
 public fun <T> AnyFrame.cast(): DataFrame<T> = this as DataFrame<T>
 
-public inline fun <reified T> AnyFrame.cast(verify: Boolean = true): DataFrame<T> =
-    if (verify) {
-        convertToImpl(
-            typeOf<T>(),
-            allowConversion = false,
-            ExcessiveColumns.Keep,
-        ).cast()
-    } else {
-        cast()
-    }
+public inline fun <reified T> AnyFrame.cast(verify: Boolean = true): DataFrame<T> = if (verify) convertToImpl(
+    typeOf<T>(),
+    allowConversion = false,
+    ExcessiveColumns.Keep
+).cast()
+else cast()
 
 public inline fun <reified T> AnyFrame.castTo(
-<<<<<<< HEAD
-    @Suppress("UNUSED_PARAMETER") df: DataFrame<T>,
-    verify: Boolean = true,
-): DataFrame<T> = cast<T>(verify = verify)
-=======
     @Suppress("UNUSED_PARAMETER") schemaFrom: DataFrame<T>,
     verify: Boolean = true
 ): DataFrame<T> {
     return cast<T>(verify = verify)
 }
->>>>>>> 0896fa50
 
 public fun <T> AnyRow.cast(): DataRow<T> = this as DataRow<T>
 
