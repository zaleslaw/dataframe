--- conflicted
+++ resolved
@@ -2,15 +2,8 @@
 
 import org.jetbrains.kotlinx.dataframe.ColumnsSelector
 import org.jetbrains.kotlinx.dataframe.DataColumn
-<<<<<<< HEAD
-import org.jetbrains.kotlinx.dataframe.Predicate
-import org.jetbrains.kotlinx.dataframe.annotations.Interpretable
-import org.jetbrains.kotlinx.dataframe.columns.ColumnAccessor
-import org.jetbrains.kotlinx.dataframe.columns.ColumnGroup
-=======
 import org.jetbrains.kotlinx.dataframe.DataFrame
 import org.jetbrains.kotlinx.dataframe.DataRow
->>>>>>> 8ac0ace3
 import org.jetbrains.kotlinx.dataframe.columns.ColumnPath
 import org.jetbrains.kotlinx.dataframe.columns.ColumnSet
 import org.jetbrains.kotlinx.dataframe.columns.ColumnsResolver
@@ -423,99 +416,6 @@
     public operator fun <C> List<DataColumn<C>>.get(range: IntRange): ColumnSet<C> =
         ColumnsList(subList(range.first, range.last + 1))
 
-<<<<<<< HEAD
-    public fun <C> col(property: KProperty<C>): ColumnAccessor<C> = property.toColumnAccessor()
-
-    public operator fun ColumnSet<*>.get(colName: String): ColumnSet<Any?> = transform { it.mapNotNull { it.getChild(colName) } }
-    public operator fun <C> ColumnSet<*>.get(column: ColumnReference<C>): ColumnSet<C> = cols(column)
-
-    public fun SingleColumn<AnyRow>.take(n: Int): ColumnSet<*> = transformSingle { it.children().take(n) }
-    public fun SingleColumn<AnyRow>.takeLast(n: Int): ColumnSet<*> = transformSingle { it.children().takeLast(n) }
-    public fun SingleColumn<AnyRow>.drop(n: Int): ColumnSet<*> = transformSingle { it.children().drop(n) }
-    public fun SingleColumn<AnyRow>.dropLast(n: Int = 1): ColumnSet<*> = transformSingle { it.children().dropLast(n) }
-
-    public fun <C> ColumnSet<C>.drop(n: Int): ColumnSet<C> = transform { it.drop(n) }
-    public fun <C> ColumnSet<C>.take(n: Int): ColumnSet<C> = transform { it.take(n) }
-    public fun <C> ColumnSet<C>.dropLast(n: Int = 1): ColumnSet<C> = transform { it.dropLast(n) }
-    public fun <C> ColumnSet<C>.takeLast(n: Int): ColumnSet<C> = transform { it.takeLast(n) }
-    public fun <C> ColumnSet<C>.top(): ColumnSet<C> = transform { it.top() }
-    public fun <C> ColumnSet<C>.takeWhile(predicate: Predicate<ColumnWithPath<C>>): ColumnSet<C> =
-        transform { it.takeWhile(predicate) }
-
-    public fun <C> ColumnSet<C>.takeLastWhile(predicate: Predicate<ColumnWithPath<C>>): ColumnSet<C> =
-        transform { it.takeLastWhile(predicate) }
-
-    public fun <C> ColumnSet<C>.filter(predicate: Predicate<ColumnWithPath<C>>): ColumnSet<C> =
-        transform { it.filter(predicate) }
-
-    public fun ColumnSet<*>.nameContains(text: CharSequence): ColumnSet<Any?> = cols { it.name.contains(text) }
-    public fun ColumnSet<*>.nameContains(regex: Regex): ColumnSet<Any?> = cols { it.name.contains(regex) }
-    public fun ColumnSet<*>.startsWith(prefix: CharSequence): ColumnSet<Any?> = cols { it.name.startsWith(prefix) }
-    public fun ColumnSet<*>.endsWith(suffix: CharSequence): ColumnSet<Any?> = cols { it.name.endsWith(suffix) }
-
-    public fun <C> ColumnSet<C>.except(vararg other: ColumnSet<*>): ColumnSet<*> = except(other.toColumns())
-    public fun <C> ColumnSet<C>.except(vararg other: String): ColumnSet<*> = except(other.toColumns())
-
-    public fun <C> ColumnSet<C?>.withoutNulls(): ColumnSet<C> = transform { it.filter { !it.hasNulls } } as ColumnSet<C>
-
-    public infix fun <C> ColumnSet<C>.except(other: ColumnSet<*>): ColumnSet<*> =
-        createColumnSet { resolve(it).allColumnsExcept(other.resolve(it)) }
-
-    public infix fun <C> ColumnSet<C>.except(selector: ColumnsSelector<T, *>): ColumnSet<C> =
-        except(selector.toColumns()) as ColumnSet<C>
-
-    public operator fun <C> ColumnsSelector<T, C>.invoke(): ColumnSet<C> =
-        this(this@ColumnsSelectionDsl, this@ColumnsSelectionDsl)
-
-    public infix fun <C> ColumnReference<C>.into(newName: String): ColumnReference<C> = named(newName)
-    public infix fun <C> ColumnReference<C>.into(column: ColumnAccessor<*>): ColumnReference<C> = into(column.name())
-    public infix fun <C> ColumnReference<C>.into(column: KProperty<*>): ColumnReference<C> = named(column.columnName)
-
-    public infix fun String.into(newName: String): ColumnReference<Any?> = toColumnAccessor().into(newName)
-    public infix fun String.into(column: ColumnAccessor<*>): ColumnReference<Any?> = toColumnAccessor().into(column.name())
-    public infix fun String.into(column: KProperty<*>): ColumnReference<Any?> = toColumnAccessor().into(column.columnName)
-
-    public infix fun <C> ColumnReference<C>.named(newName: String): ColumnReference<C> = renamedReference(newName)
-    public infix fun <C> ColumnReference<C>.named(name: KProperty<*>): ColumnReference<C> = named(name.columnName)
-
-    public infix fun String.named(newName: String): ColumnReference<Any?> = toColumnAccessor().named(newName)
-
-    // region and
-
-    // region String
-    public infix fun String.and(other: String): ColumnSet<Any?> = toColumnAccessor() and other.toColumnAccessor()
-    public infix fun <C> String.and(other: ColumnSet<C>): ColumnSet<Any?> = toColumnAccessor() and other
-    public infix fun <C> String.and(other: KProperty<C>): ColumnSet<Any?> = toColumnAccessor() and other
-    public infix fun <C> String.and(other: ColumnsSelector<T, C>): ColumnSet<Any?> = toColumnAccessor() and other()
-
-    // endregion
-
-    // region KProperty
-    public infix fun <C> KProperty<C>.and(other: ColumnSet<C>): ColumnSet<C> = toColumnAccessor() and other
-    public infix fun <C> KProperty<C>.and(other: String): ColumnSet<Any?> = toColumnAccessor() and other
-    public infix fun <C> KProperty<C>.and(other: KProperty<C>): ColumnSet<C> =
-        toColumnAccessor() and other.toColumnAccessor()
-    public infix fun <C> KProperty<C>.and(other: ColumnsSelector<T, C>): ColumnSet<C> = toColumnAccessor() and other()
-
-    // endregion
-
-    // region ColumnSet
-
-    public infix fun <C> ColumnSet<C>.and(other: KProperty<C>): ColumnSet<C> = this and other.toColumnAccessor()
-    public infix fun <C> ColumnSet<C>.and(other: String): ColumnSet<Any?> = this and other.toColumnAccessor()
-    @Interpretable("And10")
-    public infix fun <C> ColumnSet<C>.and(other: ColumnSet<C>): ColumnSet<C> = ColumnsList(this, other)
-    public infix fun <C> ColumnSet<C>.and(other: ColumnsSelector<T, C>): ColumnSet<C> = this and other()
-
-    // endregion
-
-    // region ColumnsSelector
-
-    public infix fun <C> ColumnsSelector<T, C>.and(other: KProperty<C>): ColumnSet<C> = this() and other
-    public infix fun <C> ColumnsSelector<T, C>.and(other: String): ColumnSet<Any?> = this() and other
-    public infix fun <C> ColumnsSelector<T, C>.and(other: ColumnSet<C>): ColumnSet<C> = this() and other
-    public infix fun <C> ColumnsSelector<T, C>.and(other: ColumnsSelector<T, C>): ColumnSet<C> = this() and other
-=======
     // region select
     // NOTE: due to invoke conflicts these cannot be moved out of the interface
 
@@ -586,7 +486,6 @@
      */
     public operator fun <R> ColumnPath.invoke(selector: ColumnsSelector<*, R>): ColumnSet<R> =
         select(selector)
->>>>>>> 8ac0ace3
 
     // endregion
 }