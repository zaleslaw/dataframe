--- conflicted
+++ resolved
@@ -1,6 +1,5 @@
 package org.jetbrains.kotlinx.dataframe.jupyter
 
-<<<<<<< HEAD
 import kotlinx.serialization.ExperimentalSerializationApi
 import kotlinx.serialization.json.addAll
 import kotlinx.serialization.json.buildJsonObject
@@ -8,8 +7,6 @@
 import kotlinx.serialization.json.putJsonArray
 import org.jetbrains.kotlinx.dataframe.api.rows
 import org.jetbrains.kotlinx.dataframe.api.toDataFrame
-=======
-import com.beust.klaxon.json
 import org.jetbrains.kotlinx.dataframe.api.take
 import org.jetbrains.kotlinx.dataframe.impl.io.SerializationKeys.COLUMNS
 import org.jetbrains.kotlinx.dataframe.impl.io.SerializationKeys.KOTLIN_DATAFRAME
@@ -17,7 +14,6 @@
 import org.jetbrains.kotlinx.dataframe.impl.io.SerializationKeys.NROW
 import org.jetbrains.kotlinx.dataframe.impl.io.encodeFrame
 import org.jetbrains.kotlinx.dataframe.io.Base64ImageEncodingOptions
->>>>>>> 2c4fdfcd
 import org.jetbrains.kotlinx.dataframe.io.DataFrameHtmlData
 import org.jetbrains.kotlinx.dataframe.io.DisplayConfiguration
 import org.jetbrains.kotlinx.dataframe.io.toHTML
@@ -78,14 +74,6 @@
     val staticHtml = df.toStaticHtml(reifiedDisplayConfiguration, DefaultCellRenderer).toJupyterHtmlData()
 
     if (notebook.kernelVersion >= KotlinKernelVersion.from(MIN_KERNEL_VERSION_FOR_NEW_TABLES_UI)!!) {
-<<<<<<< HEAD
-        val jsonEncodedDf = buildJsonObject {
-            put("nrow", df.size.nrow)
-            put("ncol", df.size.ncol)
-            putJsonArray("columns") { addAll(df.columnNames()) }
-            put("kotlin_dataframe", encodeFrame(df.rows().take(limit).toDataFrame()),)
-        }.toString()
-=======
         val ideBuildNumber = KotlinNotebookPluginUtils.getKotlinNotebookIDEBuildNumber()
 
         // TODO Do we need to handle the improved meta data here as well?
@@ -113,7 +101,6 @@
             }
         }
 
->>>>>>> 2c4fdfcd
         notebook.renderAsIFrameAsNeeded(html, staticHtml, jsonEncodedDf)
     } else {
         notebook.renderHtmlAsIFrameIfNeeded(html)
