--- conflicted
+++ resolved
@@ -8,11 +8,7 @@
 # "Bootstrap" version of the dataframe, used in the build itself to generate @DataSchema APIs,
 # dogfood Gradle / KSP plugins in tests and idea-examples modules
 dataframe = "0.10.0"
-<<<<<<< HEAD
-korro = "0.1.4"
-=======
 korro = "0.1.5"
->>>>>>> 858911e5
 kover = "0.6.0-Beta"
 
 commonsCsv = "1.8"
